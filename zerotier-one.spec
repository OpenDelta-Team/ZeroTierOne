--- conflicted
+++ resolved
@@ -1,9 +1,5 @@
 Name:           zerotier-one
-<<<<<<< HEAD
-Version:        1.10.6
-=======
 Version:        1.12.0
->>>>>>> 2faf694e
 Release:        1%{?dist}
 Summary:        ZeroTier network virtualization service
 
@@ -147,26 +143,16 @@
 %endif
 
 %changelog
-<<<<<<< HEAD
+* Thu Aug 17 2023 Adam Ierymenko <adam.ierymenko@zerotier.com> - 1.12.0
+- see https://github.com/zerotier/ZeroTierOne for release notes
+
 * Tue Mar 21 2023 Adam Ierymenko <adam.ierymenko@zerotier.com> - 1.10.6
 - see https://github.com/zerotier/ZeroTierOne for release notes
 
-* Sat Mar 10 2023 Adam Ierymenko <adam.ierymenko@zerotier.com> - 1.10.5
-- see https://github.com/zerotier/ZeroTierOne for release notes
-
-* Sat Mar 06 2023 Adam Ierymenko <adam.ierymenko@zerotier.com> - 1.10.4
-=======
-* Thu Aug 17 2023 Adam Ierymenko <adam.ierymenko@zerotier.com> - 1.12.0
-- see https://github.com/zerotier/ZeroTierOne for release notes
-
-* Tue Mar 21 2023 Adam Ierymenko <adam.ierymenko@zerotier.com> - 1.10.6
-- see https://github.com/zerotier/ZeroTierOne for release notes
-
 * Fri Mar 10 2023 Adam Ierymenko <adam.ierymenko@zerotier.com> - 1.10.5
 - see https://github.com/zerotier/ZeroTierOne for release notes
 
 * Mon Mar 06 2023 Adam Ierymenko <adam.ierymenko@zerotier.com> - 1.10.4
->>>>>>> 2faf694e
 - see https://github.com/zerotier/ZeroTierOne for release notes
 
 * Sat Jan 21 2023 Adam Ierymenko <adam.ierymenko@zerotier.com> - 1.10.3
