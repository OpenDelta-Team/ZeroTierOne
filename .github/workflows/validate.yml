on: [ push ]

jobs:
  build_ubuntu:
    runs-on: ubuntu-latest
    steps:
    - name: gitconfig
      run: |
        git config --global core.autocrlf input

    - name: checkout
        uses: actions/checkout@v3
        with:
          fetch-depth: 0

<<<<<<< HEAD
      - run: |
          rustup set auto-self-update disable
          rustup toolchain install stable --profile minimal
      - uses: Swatinem/rust-cache@v2
        with:
          workspaces: zeroidc -> target
=======
    - name: Set up cargo cache
      uses: Swatinem/rust-cache@v2
      continue-on-error: false
      with:
        key: ${{ runner.os }}-cargo-${{ hashFiles('zeroidc//Cargo.lock') }}
        shared-key: ${{ runner.os }}-cargo-
        workspaces: |
          zeroidc/
>>>>>>> 785a1218

    - name: validate-1m-linux
      env:
        CC: 'gcc'
        CXX: 'g++'
        BRANCH: ${{  github.ref_name }}
      run: |
        sudo apt install -y valgrind xmlstarlet gcovr iperf3
        make one ZT_COVERAGE=1 ZT_TRACE=1
        sudo chmod +x ./.github/workflows/validate-1m-linux.sh
        sudo ./.github/workflows/validate-1m-linux.sh

    - name: Archive test results
      uses: actions/upload-artifact@v3
      with:
        name: ${{github.sha}}-test-results
        path: "*test-results*"

    - name: final-report
      run: |
        sudo chmod +x ./.github/workflows/report.sh
        sudo ./.github/workflows/report.sh
<|MERGE_RESOLUTION|>--- conflicted
+++ resolved
@@ -13,14 +13,14 @@
         with:
           fetch-depth: 0
 
-<<<<<<< HEAD
-      - run: |
-          rustup set auto-self-update disable
-          rustup toolchain install stable --profile minimal
-      - uses: Swatinem/rust-cache@v2
-        with:
-          workspaces: zeroidc -> target
-=======
+    - name: Install Rust
+      uses: actions-rs/toolchain@v1
+      with:
+        toolchain: stable
+        target: x86_64-unknown-linux-gnu
+        override: true
+        components: rustfmt, clippy
+
     - name: Set up cargo cache
       uses: Swatinem/rust-cache@v2
       continue-on-error: false
@@ -29,7 +29,6 @@
         shared-key: ${{ runner.os }}-cargo-
         workspaces: |
           zeroidc/
->>>>>>> 785a1218
 
     - name: validate-1m-linux
       env:
