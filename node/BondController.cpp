/*
 * Copyright (c)2013-2020 ZeroTier, Inc.
 *
 * Use of this software is governed by the Business Source License included
 * in the LICENSE.TXT file in the project's root directory.
 *
 * Change Date: 2025-01-01
 *
 * On the date above, in accordance with the Business Source License, use
 * of this software will be governed by version 2.0 of the Apache License.
 */
/****/

#include "BondController.hpp"

#include "../osdep/OSUtils.hpp"
#include "Bond.hpp"
#include "Node.hpp"
#include "RuntimeEnvironment.hpp"

namespace ZeroTier {

int BondController::_minReqPathMonitorInterval;
uint8_t BondController::_defaultBondingPolicy;

BondController::BondController(const RuntimeEnvironment* renv) : RR(renv)
{
	bondStartTime = RR->node->now();
	_defaultBondingPolicy = ZT_BONDING_POLICY_NONE;
}

bool BondController::linkAllowed(std::string& policyAlias, SharedPtr<Link> link)
{
	bool foundInDefinitions = false;
	if (_linkDefinitions.count(policyAlias)) {
		auto it = _linkDefinitions[policyAlias].begin();
		while (it != _linkDefinitions[policyAlias].end()) {
			if (link->ifname() == (*it)->ifname()) {
				foundInDefinitions = true;
				break;
			}
			++it;
		}
	}
	return _linkDefinitions[policyAlias].empty() || foundInDefinitions;
}

void BondController::addCustomLink(std::string& policyAlias, SharedPtr<Link> link)
{
	Mutex::Lock _l(_links_m);
	_linkDefinitions[policyAlias].push_back(link);
	auto search = _interfaceToLinkMap[policyAlias].find(link->ifname());
	if (search == _interfaceToLinkMap[policyAlias].end()) {
		link->setAsUserSpecified(true);
		_interfaceToLinkMap[policyAlias].insert(std::pair<std::string, SharedPtr<Link> >(link->ifname(), link));
	}
}

bool BondController::addCustomPolicy(const SharedPtr<Bond>& newBond)
{
	Mutex::Lock _l(_bonds_m);
	if (! _bondPolicyTemplates.count(newBond->policyAlias())) {
		_bondPolicyTemplates[newBond->policyAlias()] = newBond;
		return true;
	}
	return false;
}

bool BondController::assignBondingPolicyToPeer(int64_t identity, const std::string& policyAlias)
{
	Mutex::Lock _l(_bonds_m);
	if (! _policyTemplateAssignments.count(identity)) {
		_policyTemplateAssignments[identity] = policyAlias;
		return true;
	}
	return false;
}

SharedPtr<Bond> BondController::getBondByPeerId(int64_t identity)
{
	Mutex::Lock _l(_bonds_m);
	return _bonds.count(identity) ? _bonds[identity] : SharedPtr<Bond>();
}

SharedPtr<Bond> BondController::createTransportTriggeredBond(const RuntimeEnvironment* renv, const SharedPtr<Peer>& peer)
{
	Mutex::Lock _l(_bonds_m);
	int64_t identity = peer->identity().address().toInt();
	Bond* bond = nullptr;
	char traceMsg[128];
<<<<<<< HEAD
	if (!_bonds.count(identity)) {
		if (!_policyTemplateAssignments.count(identity)) {
=======
	if (! _bonds.count(identity)) {
		std::string policyAlias;
		if (! _policyTemplateAssignments.count(identity)) {
>>>>>>> 15905b2f
			if (_defaultBondingPolicy) {
				sprintf(traceMsg, "%s (bond) Creating new default %s bond to peer %llx", OSUtils::humanReadableTimestamp().c_str(), getPolicyStrByCode(_defaultBondingPolicy).c_str(), (unsigned long long)identity);
				RR->t->bondStateMessage(NULL, traceMsg);
				bond = new Bond(renv, _defaultBondingPolicy, peer);
			}
			if (! _defaultBondingPolicy && _defaultBondingPolicyStr.length()) {
				sprintf(traceMsg, "%s (bond) Creating new default custom %s bond to peer %llx", OSUtils::humanReadableTimestamp().c_str(), _defaultBondingPolicyStr.c_str(), (unsigned long long)identity);
				RR->t->bondStateMessage(NULL, traceMsg);
				bond = new Bond(renv, _bondPolicyTemplates[_defaultBondingPolicyStr].ptr(), peer);
			}
		}
		else {
			if (! _bondPolicyTemplates[_policyTemplateAssignments[identity]]) {
				sprintf(
					traceMsg,
					"%s (bond) Creating new bond. Assignment for peer %llx was specified as %s but the bond definition was not found. Using default %s",
					OSUtils::humanReadableTimestamp().c_str(),
					(unsigned long long)identity,
					_policyTemplateAssignments[identity].c_str(),
					getPolicyStrByCode(_defaultBondingPolicy).c_str());
				RR->t->bondStateMessage(NULL, traceMsg);
				bond = new Bond(renv, _defaultBondingPolicy, peer);
			}
			else {
				sprintf(traceMsg, "%s (bond) Creating new default bond %s to peer %llx", OSUtils::humanReadableTimestamp().c_str(), _defaultBondingPolicyStr.c_str(), (unsigned long long)identity);
				RR->t->bondStateMessage(NULL, traceMsg);
				bond = new Bond(renv, _bondPolicyTemplates[_policyTemplateAssignments[identity]].ptr(), peer);
			}
		}
	}
	if (bond) {
		_bonds[identity] = bond;
		/**
		 * Determine if user has specified anything that could affect the bonding policy's decisions
		 */
		if (_interfaceToLinkMap.count(bond->policyAlias())) {
			std::map<std::string, SharedPtr<Link> >::iterator it = _interfaceToLinkMap[bond->policyAlias()].begin();
			while (it != _interfaceToLinkMap[bond->policyAlias()].end()) {
				if (it->second->isUserSpecified()) {
					bond->_userHasSpecifiedLinks = true;
				}
				if (it->second->isUserSpecified() && it->second->primary()) {
					bond->_userHasSpecifiedPrimaryLink = true;
				}
				if (it->second->isUserSpecified() && it->second->userHasSpecifiedFailoverInstructions()) {
					bond->_userHasSpecifiedFailoverInstructions = true;
				}
				if (it->second->isUserSpecified() && (it->second->speed() > 0)) {
					bond->_userHasSpecifiedLinkSpeeds = true;
				}
				++it;
			}
		}
		return bond;
	}
	delete bond;
	return SharedPtr<Bond>();
}

SharedPtr<Link> BondController::getLinkBySocket(const std::string& policyAlias, uint64_t localSocket)
{
	Mutex::Lock _l(_links_m);
	char ifname[16];
	_phy->getIfName((PhySocket*)((uintptr_t)localSocket), ifname, 16);
	std::string ifnameStr(ifname);
	auto search = _interfaceToLinkMap[policyAlias].find(ifnameStr);
	if (search == _interfaceToLinkMap[policyAlias].end()) {
		SharedPtr<Link> s = new Link(ifnameStr, 0, 0, 0, 0, 0, true, ZT_MULTIPATH_SLAVE_MODE_SPARE, "", 0.0);
		_interfaceToLinkMap[policyAlias].insert(std::pair<std::string, SharedPtr<Link> >(ifnameStr, s));
		return s;
	}
	else {
		return search->second;
	}
}

SharedPtr<Link> BondController::getLinkByName(const std::string& policyAlias, const std::string& ifname)
{
	Mutex::Lock _l(_links_m);
	auto search = _interfaceToLinkMap[policyAlias].find(ifname);
	if (search != _interfaceToLinkMap[policyAlias].end()) {
		return search->second;
	}
	return SharedPtr<Link>();
}

bool BondController::allowedToBind(const std::string& ifname)
{
	return true;
	/*
	if (!_defaultBondingPolicy) {
		return true; // no restrictions
	}
	Mutex::Lock _l(_links_m);
	if (_interfaceToLinkMap.empty()) {
		return true; // no restrictions
	}
	std::map<std::string, std::map<std::string, SharedPtr<Link> > >::iterator policyItr = _interfaceToLinkMap.begin();
	while (policyItr != _interfaceToLinkMap.end()) {
		std::map<std::string, SharedPtr<Link> >::iterator linkItr = policyItr->second.begin();
		while (linkItr != policyItr->second.end()) {
			if (linkItr->first == ifname) {
				return true;
			}
			++linkItr;
		}
		++policyItr;
	}
	return false;
	*/
}

void BondController::processBackgroundTasks(void* tPtr, const int64_t now)
{
	Mutex::Lock _l(_bonds_m);
	std::map<int64_t, SharedPtr<Bond> >::iterator bondItr = _bonds.begin();
	while (bondItr != _bonds.end()) {
		bondItr->second->processBackgroundTasks(tPtr, now);
		++bondItr;
	}
}

}	// namespace ZeroTier<|MERGE_RESOLUTION|>--- conflicted
+++ resolved
@@ -88,14 +88,9 @@
 	int64_t identity = peer->identity().address().toInt();
 	Bond* bond = nullptr;
 	char traceMsg[128];
-<<<<<<< HEAD
-	if (!_bonds.count(identity)) {
-		if (!_policyTemplateAssignments.count(identity)) {
-=======
+
 	if (! _bonds.count(identity)) {
-		std::string policyAlias;
 		if (! _policyTemplateAssignments.count(identity)) {
->>>>>>> 15905b2f
 			if (_defaultBondingPolicy) {
 				sprintf(traceMsg, "%s (bond) Creating new default %s bond to peer %llx", OSUtils::humanReadableTimestamp().c_str(), getPolicyStrByCode(_defaultBondingPolicy).c_str(), (unsigned long long)identity);
 				RR->t->bondStateMessage(NULL, traceMsg);
@@ -131,7 +126,9 @@
 		/**
 		 * Determine if user has specified anything that could affect the bonding policy's decisions
 		 */
-		if (_interfaceToLinkMap.count(bond->policyAlias())) {
+		if (_interfaceToLinkMap.count(bond->
+                                  
+                                  ())) {
 			std::map<std::string, SharedPtr<Link> >::iterator it = _interfaceToLinkMap[bond->policyAlias()].begin();
 			while (it != _interfaceToLinkMap[bond->policyAlias()].end()) {
 				if (it->second->isUserSpecified()) {
