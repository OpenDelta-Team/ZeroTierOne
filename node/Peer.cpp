--- conflicted
+++ resolved
@@ -157,12 +157,7 @@
 								}
 							}
 						}
-<<<<<<< HEAD
-					}
-					else {
-=======
 					} else {
->>>>>>> 2faf694e
 						replacePath = i;
 						break;
 					}
@@ -546,48 +541,6 @@
 			_lastSentFullHello = now;
 		}
 
-<<<<<<< HEAD
-	// Right now we only keep pinging links that have the maximum priority. The
-	// priority is used to track cluster redirections, meaning that when a cluster
-	// redirects us its redirect target links override all other links and we
-	// let those old links expire.
-	long maxPriority = 0;
-	for(unsigned int i=0;i<ZT_MAX_PEER_NETWORK_PATHS;++i) {
-		if (_paths[i].p) {
-			maxPriority = std::max(_paths[i].priority,maxPriority);
-		}
-		else {
-			break;
-		}
-	}
-
-	bool deletionOccurred = false;
-	for(unsigned int i=0;i<ZT_MAX_PEER_NETWORK_PATHS;++i) {
-		if (_paths[i].p) {
-			// Clean expired and reduced priority paths
-			if ( ((now - _paths[i].lr) < ZT_PEER_PATH_EXPIRATION) && (_paths[i].priority == maxPriority) ) {
-				if ((sendFullHello)||(_paths[i].p->needsHeartbeat(now))) {
-					attemptToContactAt(tPtr,_paths[i].p->localSocket(),_paths[i].p->address(),now,sendFullHello);
-					_paths[i].p->sent(now);
-					sent |= (_paths[i].p->address().ss_family == AF_INET) ? 0x1 : 0x2;
-				}
-			}
-			else {
-				_paths[i] = _PeerPath();
-				deletionOccurred = true;
-			}
-		}
-		if (!_paths[i].p || deletionOccurred) {
-			for(unsigned int j=i;j<ZT_MAX_PEER_NETWORK_PATHS;++j) {
-				if (_paths[j].p && i != j) {
-					_paths[i] = _paths[j];
-					_paths[j] = _PeerPath();
-					break;
-				}
-			}
-			deletionOccurred = false;
-		}
-=======
 		// Right now we only keep pinging links that have the maximum priority. The
 		// priority is used to track cluster redirections, meaning that when a cluster
 		// redirects us its redirect target links override all other links and we
@@ -642,7 +595,6 @@
 		_alive_path_count = alive_path_count_tmp;
 		_dead_path_count = dead_path_count_tmp;
 #endif
->>>>>>> 2faf694e
 	}
 #ifndef ZT_NO_PEER_METRICS
 	_peer_latency.Observe(latency(now));
