--- conflicted
+++ resolved
@@ -94,11 +94,7 @@
 platform:
   os: linux
   arch: arm64
-<<<<<<< HEAD
-      
-=======
-  
->>>>>>> c065e88e
+
 image_pull_secrets:
   - dockerconfigjson
 
