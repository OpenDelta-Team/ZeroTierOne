--- conflicted
+++ resolved
@@ -27,11 +27,7 @@
 /**
  * Revision
  */
-<<<<<<< HEAD
-#define ZEROTIER_ONE_VERSION_REVISION 6
-=======
 #define ZEROTIER_ONE_VERSION_REVISION 0
->>>>>>> 2faf694e
 
 /**
  * Build version
