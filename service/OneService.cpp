/*
 * ZeroTier One - Network Virtualization Everywhere
 * Copyright (C) 2011-2018  ZeroTier, Inc.  https://www.zerotier.com/
 *
 * This program is free software: you can redistribute it and/or modify
 * it under the terms of the GNU General Public License as published by
 * the Free Software Foundation, either version 3 of the License, or
 * (at your option) any later version.
 *
 * This program is distributed in the hope that it will be useful,
 * but WITHOUT ANY WARRANTY; without even the implied warranty of
 * MERCHANTABILITY or FITNESS FOR A PARTICULAR PURPOSE.  See the
 * GNU General Public License for more details.
 *
 * You should have received a copy of the GNU General Public License
 * along with this program.  If not, see <http://www.gnu.org/licenses/>.
 *
 * --
 *
 * You can be released from the requirements of the license by purchasing
 * a commercial license. Buying such a license is mandatory as soon as you
 * develop commercial closed-source software that incorporates or links
 * directly against ZeroTier software without disclosing the source code
 * of your own application.
 */

#include <stdio.h>
#include <stdlib.h>
#include <string.h>
#include <stdint.h>

#include <string>
#include <map>
#include <vector>
#include <algorithm>
#include <list>

#include "../version.h"
#include "../include/ZeroTierOne.h"

#include "../node/Constants.hpp"
#include "../node/Mutex.hpp"
#include "../node/Node.hpp"
#include "../node/Utils.hpp"
#include "../node/InetAddress.hpp"
#include "../node/MAC.hpp"
#include "../node/Identity.hpp"
#include "../node/World.hpp"
#include "../node/Salsa20.hpp"
#include "../node/Poly1305.hpp"
#include "../node/SHA512.hpp"

#include "../osdep/Phy.hpp"
#include "../osdep/Thread.hpp"
#include "../osdep/OSUtils.hpp"
#include "../osdep/Http.hpp"
#include "../osdep/PortMapper.hpp"
#include "../osdep/Binder.hpp"
#include "../osdep/ManagedRoute.hpp"

#include "OneService.hpp"
#include "SoftwareUpdater.hpp"

#ifdef __WINDOWS__
#include <WinSock2.h>
#include <Windows.h>
#include <ShlObj.h>
#include <netioapi.h>
#include <iphlpapi.h>
#else
#include <sys/types.h>
#include <sys/socket.h>
#include <sys/wait.h>
#include <unistd.h>
#include <ifaddrs.h>
#endif

#ifdef ZT_USE_SYSTEM_HTTP_PARSER
#include <http_parser.h>
#else
#include "../ext/http-parser/http_parser.h"
#endif

#if ZT_VAULT_SUPPORT
extern "C" {
#include <curl/curl.h>
}
#endif

#include "../ext/json/json.hpp"

using json = nlohmann::json;

#include "../controller/EmbeddedNetworkController.hpp"

#ifdef ZT_USE_TEST_TAP

#include "../osdep/TestEthernetTap.hpp"
namespace ZeroTier { typedef TestEthernetTap EthernetTap; }

#else

#ifdef ZT_SDK

#include "../controller/EmbeddedNetworkController.hpp"
#include "../node/Node.hpp"
// Use the virtual netcon endpoint instead of a tun/tap port driver
#include "../include/VirtualTap.h"
namespace ZeroTier { typedef VirtualTap EthernetTap; }

#else

#ifdef __APPLE__
#include "../osdep/OSXEthernetTap.hpp"
namespace ZeroTier { typedef OSXEthernetTap EthernetTap; }
#endif // __APPLE__
#ifdef __LINUX__
#include "../osdep/LinuxEthernetTap.hpp"
namespace ZeroTier { typedef LinuxEthernetTap EthernetTap; }
#endif // __LINUX__
#ifdef __WINDOWS__
#include "../osdep/WindowsEthernetTap.hpp"
namespace ZeroTier { typedef WindowsEthernetTap EthernetTap; }
#endif // __WINDOWS__
#ifdef __FreeBSD__
#include "../osdep/BSDEthernetTap.hpp"
namespace ZeroTier { typedef BSDEthernetTap EthernetTap; }
#endif // __FreeBSD__
#ifdef __NetBSD__
#include "../osdep/NetBSDEthernetTap.hpp"
namespace ZeroTier { typedef NetBSDEthernetTap EthernetTap; }
#endif // __NetBSD__
#ifdef __OpenBSD__
#include "../osdep/BSDEthernetTap.hpp"
namespace ZeroTier { typedef BSDEthernetTap EthernetTap; }
#endif // __OpenBSD__

#endif // ZT_SERVICE_NETCON

#endif // ZT_USE_TEST_TAP

// Sanity limits for HTTP
#define ZT_MAX_HTTP_MESSAGE_SIZE (1024 * 1024 * 64)
#define ZT_MAX_HTTP_CONNECTIONS 65536

// Interface metric for ZeroTier taps -- this ensures that if we are on WiFi and also
// bridged via ZeroTier to the same LAN traffic will (if the OS is sane) prefer WiFi.
#define ZT_IF_METRIC 5000

// How often to check for new multicast subscriptions on a tap device
#define ZT_TAP_CHECK_MULTICAST_INTERVAL 5000

// TCP fallback relay (run by ZeroTier, Inc. -- this will eventually go away)
#define ZT_TCP_FALLBACK_RELAY "204.80.128.1/443"

// Frequency at which we re-resolve the TCP fallback relay
#define ZT_TCP_FALLBACK_RERESOLVE_DELAY 86400000

// Attempt to engage TCP fallback after this many ms of no reply to packets sent to global-scope IPs
#define ZT_TCP_FALLBACK_AFTER 60000

// How often to check for local interface addresses
#define ZT_LOCAL_INTERFACE_CHECK_INTERVAL 60000
#define ZT_MULTIPATH_LOCAL_INTERFACE_CHECK_INTERVAL 5000

// Maximum write buffer size for outgoing TCP connections (sanity limit)
#define ZT_TCP_MAX_WRITEQ_SIZE 33554432

// TCP activity timeout
#define ZT_TCP_ACTIVITY_TIMEOUT 60000

#if ZT_VAULT_SUPPORT
size_t curlResponseWrite(void *ptr, size_t size, size_t nmemb, std::string *data)
{
	data->append((char*)ptr, size * nmemb);
	return size * nmemb;
}
#endif

namespace ZeroTier {

namespace {

// Fake TLS hello for TCP tunnel outgoing connections (TUNNELED mode)
static const char ZT_TCP_TUNNEL_HELLO[9] = { 0x17,0x03,0x03,0x00,0x04,(char)ZEROTIER_ONE_VERSION_MAJOR,(char)ZEROTIER_ONE_VERSION_MINOR,(char)((ZEROTIER_ONE_VERSION_REVISION >> 8) & 0xff),(char)(ZEROTIER_ONE_VERSION_REVISION & 0xff) };

static std::string _trimString(const std::string &s)
{
	unsigned long end = (unsigned long)s.length();
	while (end) {
		char c = s[end - 1];
		if ((c == ' ')||(c == '\r')||(c == '\n')||(!c)||(c == '\t'))
			--end;
		else break;
	}
	unsigned long start = 0;
	while (start < end) {
		char c = s[start];
		if ((c == ' ')||(c == '\r')||(c == '\n')||(!c)||(c == '\t'))
			++start;
		else break;
	}
	return s.substr(start,end - start);
}

static void _networkToJson(nlohmann::json &nj,const ZT_VirtualNetworkConfig *nc,const std::string &portDeviceName,const OneService::NetworkSettings &localSettings)
{
	char tmp[256];

	const char *nstatus = "",*ntype = "";
	switch(nc->status) {
		case ZT_NETWORK_STATUS_REQUESTING_CONFIGURATION: nstatus = "REQUESTING_CONFIGURATION"; break;
		case ZT_NETWORK_STATUS_OK:                       nstatus = "OK"; break;
		case ZT_NETWORK_STATUS_ACCESS_DENIED:            nstatus = "ACCESS_DENIED"; break;
		case ZT_NETWORK_STATUS_NOT_FOUND:                nstatus = "NOT_FOUND"; break;
		case ZT_NETWORK_STATUS_PORT_ERROR:               nstatus = "PORT_ERROR"; break;
		case ZT_NETWORK_STATUS_CLIENT_TOO_OLD:           nstatus = "CLIENT_TOO_OLD"; break;
	}
	switch(nc->type) {
		case ZT_NETWORK_TYPE_PRIVATE:                    ntype = "PRIVATE"; break;
		case ZT_NETWORK_TYPE_PUBLIC:                     ntype = "PUBLIC"; break;
	}

	OSUtils::ztsnprintf(tmp,sizeof(tmp),"%.16llx",nc->nwid);
	nj["id"] = tmp;
	nj["nwid"] = tmp;
	OSUtils::ztsnprintf(tmp,sizeof(tmp),"%.2x:%.2x:%.2x:%.2x:%.2x:%.2x",(unsigned int)((nc->mac >> 40) & 0xff),(unsigned int)((nc->mac >> 32) & 0xff),(unsigned int)((nc->mac >> 24) & 0xff),(unsigned int)((nc->mac >> 16) & 0xff),(unsigned int)((nc->mac >> 8) & 0xff),(unsigned int)(nc->mac & 0xff));
	nj["mac"] = tmp;
	nj["name"] = nc->name;
	nj["status"] = nstatus;
	nj["type"] = ntype;
	nj["mtu"] = nc->mtu;
	nj["dhcp"] = (bool)(nc->dhcp != 0);
	nj["bridge"] = (bool)(nc->bridge != 0);
	nj["broadcastEnabled"] = (bool)(nc->broadcastEnabled != 0);
	nj["portError"] = nc->portError;
	nj["netconfRevision"] = nc->netconfRevision;
	nj["portDeviceName"] = portDeviceName;
	nj["allowManaged"] = localSettings.allowManaged;
	nj["allowGlobal"] = localSettings.allowGlobal;
	nj["allowDefault"] = localSettings.allowDefault;

	nlohmann::json aa = nlohmann::json::array();
	for(unsigned int i=0;i<nc->assignedAddressCount;++i) {
		aa.push_back(reinterpret_cast<const InetAddress *>(&(nc->assignedAddresses[i]))->toString(tmp));
	}
	nj["assignedAddresses"] = aa;

	nlohmann::json ra = nlohmann::json::array();
	for(unsigned int i=0;i<nc->routeCount;++i) {
		nlohmann::json rj;
		rj["target"] = reinterpret_cast<const InetAddress *>(&(nc->routes[i].target))->toString(tmp);
		if (nc->routes[i].via.ss_family == nc->routes[i].target.ss_family)
			rj["via"] = reinterpret_cast<const InetAddress *>(&(nc->routes[i].via))->toIpString(tmp);
		else rj["via"] = nlohmann::json();
		rj["flags"] = (int)nc->routes[i].flags;
		rj["metric"] = (int)nc->routes[i].metric;
		ra.push_back(rj);
	}
	nj["routes"] = ra;
}

static void _peerToJson(nlohmann::json &pj,const ZT_Peer *peer)
{
	char tmp[256];

	const char *prole = "";
	switch(peer->role) {
		case ZT_PEER_ROLE_LEAF: prole = "LEAF"; break;
		case ZT_PEER_ROLE_MOON: prole = "MOON"; break;
		case ZT_PEER_ROLE_PLANET: prole = "PLANET"; break;
	}

	OSUtils::ztsnprintf(tmp,sizeof(tmp),"%.10llx",peer->address);
	pj["address"] = tmp;
	pj["versionMajor"] = peer->versionMajor;
	pj["versionMinor"] = peer->versionMinor;
	pj["versionRev"] = peer->versionRev;
	OSUtils::ztsnprintf(tmp,sizeof(tmp),"%d.%d.%d",peer->versionMajor,peer->versionMinor,peer->versionRev);
	pj["version"] = tmp;
	pj["latency"] = peer->latency;
	pj["role"] = prole;

	nlohmann::json pa = nlohmann::json::array();
	for(unsigned int i=0;i<peer->pathCount;++i) {
		int64_t lastSend = peer->paths[i].lastSend;
		int64_t lastReceive = peer->paths[i].lastReceive;
		nlohmann::json j;
		j["address"] = reinterpret_cast<const InetAddress *>(&(peer->paths[i].address))->toString(tmp);
		j["lastSend"] = (lastSend < 0) ? 0 : lastSend;
		j["lastReceive"] = (lastReceive < 0) ? 0 : lastReceive;
		j["trustedPathId"] = peer->paths[i].trustedPathId;
		j["active"] = (bool)(peer->paths[i].expired == 0);
		j["expired"] = (bool)(peer->paths[i].expired != 0);
		j["preferred"] = (bool)(peer->paths[i].preferred != 0);
		pa.push_back(j);
	}
	pj["paths"] = pa;
}

static void _peerAggregateLinkToJson(nlohmann::json &pj,const ZT_Peer *peer)
{
	char tmp[256];
	OSUtils::ztsnprintf(tmp,sizeof(tmp),"%.10llx",peer->address);
	pj["aggregateLinkLatency"] = peer->latency;

	nlohmann::json pa = nlohmann::json::array();
	for(unsigned int i=0;i<peer->pathCount;++i) {
		//int64_t lastSend = peer->paths[i].lastSend;
		//int64_t lastReceive = peer->paths[i].lastReceive;
		nlohmann::json j;
		j["address"] = reinterpret_cast<const InetAddress *>(&(peer->paths[i].address))->toString(tmp);
		//j["lastSend"] = (lastSend < 0) ? 0 : lastSend;
		//j["lastReceive"] = (lastReceive < 0) ? 0 : lastReceive;
		//j["trustedPathId"] = peer->paths[i].trustedPathId;
		//j["active"] = (bool)(peer->paths[i].expired == 0);
		//j["expired"] = (bool)(peer->paths[i].expired != 0);
		//j["preferred"] = (bool)(peer->paths[i].preferred != 0);
		j["latency"] = peer->paths[i].latency;
		//j["packetDelayVariance"] = peer->paths[i].packetDelayVariance;
		//j["throughputDisturbCoeff"] = peer->paths[i].throughputDisturbCoeff;
		//j["packetErrorRatio"] = peer->paths[i].packetErrorRatio;
		//j["packetLossRatio"] = peer->paths[i].packetLossRatio;
		j["stability"] = peer->paths[i].stability;
		j["throughput"] = peer->paths[i].throughput;
		//j["maxThroughput"] = peer->paths[i].maxThroughput;
		j["allocation"] = peer->paths[i].allocation;
		j["ifname"] = peer->paths[i].ifname;
		pa.push_back(j);
	}
	pj["paths"] = pa;
}

static void _moonToJson(nlohmann::json &mj,const World &world)
{
	char tmp[4096];
	OSUtils::ztsnprintf(tmp,sizeof(tmp),"%.16llx",world.id());
	mj["id"] = tmp;
	mj["timestamp"] = world.timestamp();
	mj["signature"] = Utils::hex(world.signature().data,ZT_C25519_SIGNATURE_LEN,tmp);
	mj["updatesMustBeSignedBy"] = Utils::hex(world.updatesMustBeSignedBy().data,ZT_C25519_PUBLIC_KEY_LEN,tmp);
	nlohmann::json ra = nlohmann::json::array();
	for(std::vector<World::Root>::const_iterator r(world.roots().begin());r!=world.roots().end();++r) {
		nlohmann::json rj;
		rj["identity"] = r->identity.toString(false,tmp);
		nlohmann::json eps = nlohmann::json::array();
		for(std::vector<InetAddress>::const_iterator a(r->stableEndpoints.begin());a!=r->stableEndpoints.end();++a)
			eps.push_back(a->toString(tmp));
		rj["stableEndpoints"] = eps;
		ra.push_back(rj);
	}
	mj["roots"] = ra;
	mj["waiting"] = false;
}

class OneServiceImpl;

static int SnodeVirtualNetworkConfigFunction(ZT_Node *node,void *uptr,void *tptr,uint64_t nwid,void **nuptr,enum ZT_VirtualNetworkConfigOperation op,const ZT_VirtualNetworkConfig *nwconf);
static void SnodeEventCallback(ZT_Node *node,void *uptr,void *tptr,enum ZT_Event event,const void *metaData);
static void SnodeStatePutFunction(ZT_Node *node,void *uptr,void *tptr,enum ZT_StateObjectType type,const uint64_t id[2],const void *data,int len);
static int SnodeStateGetFunction(ZT_Node *node,void *uptr,void *tptr,enum ZT_StateObjectType type,const uint64_t id[2],void *data,unsigned int maxlen);
static int SnodeWirePacketSendFunction(ZT_Node *node,void *uptr,void *tptr,int64_t localSocket,const struct sockaddr_storage *addr,const void *data,unsigned int len,unsigned int ttl);
static void SnodeVirtualNetworkFrameFunction(ZT_Node *node,void *uptr,void *tptr,uint64_t nwid,void **nuptr,uint64_t sourceMac,uint64_t destMac,unsigned int etherType,unsigned int vlanId,const void *data,unsigned int len);
static int SnodePathCheckFunction(ZT_Node *node,void *uptr,void *tptr,uint64_t ztaddr,int64_t localSocket,const struct sockaddr_storage *remoteAddr);
static int SnodePathLookupFunction(ZT_Node *node,void *uptr,void *tptr,uint64_t ztaddr,int family,struct sockaddr_storage *result);
static void StapFrameHandler(void *uptr,void *tptr,uint64_t nwid,const MAC &from,const MAC &to,unsigned int etherType,unsigned int vlanId,const void *data,unsigned int len);

static int ShttpOnMessageBegin(http_parser *parser);
static int ShttpOnUrl(http_parser *parser,const char *ptr,size_t length);
#if (HTTP_PARSER_VERSION_MAJOR >= 2) && (HTTP_PARSER_VERSION_MINOR >= 2)
static int ShttpOnStatus(http_parser *parser,const char *ptr,size_t length);
#else
static int ShttpOnStatus(http_parser *parser);
#endif
static int ShttpOnHeaderField(http_parser *parser,const char *ptr,size_t length);
static int ShttpOnValue(http_parser *parser,const char *ptr,size_t length);
static int ShttpOnHeadersComplete(http_parser *parser);
static int ShttpOnBody(http_parser *parser,const char *ptr,size_t length);
static int ShttpOnMessageComplete(http_parser *parser);

#if (HTTP_PARSER_VERSION_MAJOR >= 2) && (HTTP_PARSER_VERSION_MINOR >= 1)
static const struct http_parser_settings HTTP_PARSER_SETTINGS = {
	ShttpOnMessageBegin,
	ShttpOnUrl,
	ShttpOnStatus,
	ShttpOnHeaderField,
	ShttpOnValue,
	ShttpOnHeadersComplete,
	ShttpOnBody,
	ShttpOnMessageComplete
};
#else
static const struct http_parser_settings HTTP_PARSER_SETTINGS = {
	ShttpOnMessageBegin,
	ShttpOnUrl,
	ShttpOnHeaderField,
	ShttpOnValue,
	ShttpOnHeadersComplete,
	ShttpOnBody,
	ShttpOnMessageComplete
};
#endif

/**
 * A TCP connection and related state and buffers
 */
struct TcpConnection
{
	enum {
		TCP_UNCATEGORIZED_INCOMING, // uncategorized incoming connection
		TCP_HTTP_INCOMING,
		TCP_HTTP_OUTGOING,
		TCP_TUNNEL_OUTGOING // TUNNELED mode proxy outbound connection
	} type;

	OneServiceImpl *parent;
	PhySocket *sock;
	InetAddress remoteAddr;
	uint64_t lastReceive;

	// Used for inbound HTTP connections
	http_parser parser;
	unsigned long messageSize;
	std::string currentHeaderField;
	std::string currentHeaderValue;
	std::string url;
	std::string status;
	std::map< std::string,std::string > headers;

	std::string readq;
	std::string writeq;
	Mutex writeq_m;
};

class OneServiceImpl : public OneService
{
public:
	// begin member variables --------------------------------------------------

	const std::string _homePath;
	std::string _authToken;
	std::string _controllerDbPath;
	const std::string _networksPath;
	const std::string _moonsPath;

	EmbeddedNetworkController *_controller;
	Phy<OneServiceImpl *> _phy;
	Node *_node;
	SoftwareUpdater *_updater;
	PhySocket *_localControlSocket4;
	PhySocket *_localControlSocket6;
	bool _updateAutoApply;
	bool _allowTcpFallbackRelay;
	unsigned int _multipathMode;
	unsigned int _primaryPort;
	volatile unsigned int _udpPortPickerCounter;

	// Local configuration and memoized information from it
	json _localConfig;
	Hashtable< uint64_t,std::vector<InetAddress> > _v4Hints;
	Hashtable< uint64_t,std::vector<InetAddress> > _v6Hints;
	Hashtable< uint64_t,std::vector<InetAddress> > _v4Blacklists;
	Hashtable< uint64_t,std::vector<InetAddress> > _v6Blacklists;
	std::vector< InetAddress > _globalV4Blacklist;
	std::vector< InetAddress > _globalV6Blacklist;
	std::vector< InetAddress > _allowManagementFrom;
	std::vector< std::string > _interfacePrefixBlacklist;
	Mutex _localConfig_m;

	/*
	 * To attempt to handle NAT/gateway craziness we use three local UDP ports:
	 *
	 * [0] is the normal/default port, usually 9993
	 * [1] is a port derived from our ZeroTier address
	 * [2] is a port computed from the normal/default for use with uPnP/NAT-PMP mappings
	 *
	 * [2] exists because on some gateways trying to do regular NAT-t interferes
	 * destructively with uPnP port mapping behavior in very weird buggy ways.
	 * It's only used if uPnP/NAT-PMP is enabled in this build.
	 */
	unsigned int _ports[3];
	Binder _binder;

	// Time we last received a packet from a global address
	uint64_t _lastDirectReceiveFromGlobal;
#ifdef ZT_TCP_FALLBACK_RELAY
	uint64_t _lastSendToGlobalV4;
#endif

	// Last potential sleep/wake event
	uint64_t _lastRestart;

	// Deadline for the next background task service function
	volatile int64_t _nextBackgroundTaskDeadline;

	// Configured networks
	struct NetworkState
	{
		NetworkState() :
			tap((EthernetTap *)0)
		{
			// Real defaults are in network 'up' code in network event handler
			settings.allowManaged = true;
			settings.allowGlobal = false;
			settings.allowDefault = false;
		}

		EthernetTap *tap;
		ZT_VirtualNetworkConfig config; // memcpy() of raw config from core
		std::vector<InetAddress> managedIps;
		std::list< SharedPtr<ManagedRoute> > managedRoutes;
		NetworkSettings settings;
	};
	std::map<uint64_t,NetworkState> _nets;
	Mutex _nets_m;

	// Active TCP/IP connections
	std::vector< TcpConnection * > _tcpConnections;
	Mutex _tcpConnections_m;
	TcpConnection *_tcpFallbackTunnel;

	// Termination status information
	ReasonForTermination _termReason;
	std::string _fatalErrorMessage;
	Mutex _termReason_m;

	// uPnP/NAT-PMP port mapper if enabled
	bool _portMappingEnabled; // local.conf settings
#ifdef ZT_USE_MINIUPNPC
	PortMapper *_portMapper;
#endif

	// HashiCorp Vault Settings
#if ZT_VAULT_SUPPORT
	bool _vaultEnabled;
	std::string _vaultURL;
	std::string _vaultToken;
	std::string _vaultPath; // defaults to cubbyhole/zerotier/identity.secret for per-access key storage
#endif

	// Set to false to force service to stop
	volatile bool _run;
	Mutex _run_m;

	// end member variables ----------------------------------------------------

	OneServiceImpl(const char *hp,unsigned int port) :
		_homePath((hp) ? hp : ".")
		,_controllerDbPath(_homePath + ZT_PATH_SEPARATOR_S "controller.d")
		,_networksPath(_homePath + ZT_PATH_SEPARATOR_S "networks.d")
		,_moonsPath(_homePath + ZT_PATH_SEPARATOR_S "moons.d")
		,_controller((EmbeddedNetworkController *)0)
		,_phy(this,false,true)
		,_node((Node *)0)
		,_updater((SoftwareUpdater *)0)
		,_localControlSocket4((PhySocket *)0)
		,_localControlSocket6((PhySocket *)0)
		,_updateAutoApply(false)
		,_primaryPort(port)
		,_udpPortPickerCounter(0)
		,_lastDirectReceiveFromGlobal(0)
#ifdef ZT_TCP_FALLBACK_RELAY
		,_lastSendToGlobalV4(0)
#endif
		,_lastRestart(0)
		,_nextBackgroundTaskDeadline(0)
		,_tcpFallbackTunnel((TcpConnection *)0)
		,_termReason(ONE_STILL_RUNNING)
		,_portMappingEnabled(true)
#ifdef ZT_USE_MINIUPNPC
		,_portMapper((PortMapper *)0)
#endif
#ifdef ZT_VAULT_SUPPORT
		,_vaultEnabled(false)
		,_vaultURL()
		,_vaultToken()
		,_vaultPath("cubbyhole/zerotier")
#endif
		,_run(true)
	{
		_ports[0] = 0;
		_ports[1] = 0;
		_ports[2] = 0;

#if ZT_VAULT_SUPPORT
		curl_global_init(CURL_GLOBAL_DEFAULT);
#endif
	}

	virtual ~OneServiceImpl()
	{
		_binder.closeAll(_phy);
		_phy.close(_localControlSocket4);
		_phy.close(_localControlSocket6);
#if ZT_VAULT_SUPPORT
		curl_global_cleanup();
#endif

#ifdef ZT_USE_MINIUPNPC
		delete _portMapper;
#endif
		delete _controller;
	}

	virtual ReasonForTermination run()
	{
		try {
			{
				const std::string authTokenPath(_homePath + ZT_PATH_SEPARATOR_S "authtoken.secret");
				if (!OSUtils::readFile(authTokenPath.c_str(),_authToken)) {
					unsigned char foo[24];
					Utils::getSecureRandom(foo,sizeof(foo));
					_authToken = "";
					for(unsigned int i=0;i<sizeof(foo);++i)
						_authToken.push_back("abcdefghijklmnopqrstuvwxyz0123456789"[(unsigned long)foo[i] % 36]);
					if (!OSUtils::writeFile(authTokenPath.c_str(),_authToken)) {
						Mutex::Lock _l(_termReason_m);
						_termReason = ONE_UNRECOVERABLE_ERROR;
						_fatalErrorMessage = "authtoken.secret could not be written";
						return _termReason;
					} else {
						OSUtils::lockDownFile(authTokenPath.c_str(),false);
					}
				}
				_authToken = _trimString(_authToken);
			}

			// Read local configuration
			std::map<InetAddress,ZT_PhysicalPathConfiguration> ppc;
			std::vector<InetAddress> explicitBind;
			{
				// LEGACY: support old "trustedpaths" flat file
				FILE *trustpaths = fopen((_homePath + ZT_PATH_SEPARATOR_S "trustedpaths").c_str(),"r");
				if (trustpaths) {
					fprintf(stderr,"WARNING: 'trustedpaths' flat file format is deprecated in favor of path definitions in local.conf" ZT_EOL_S);
					char buf[1024];
					while (fgets(buf,sizeof(buf),trustpaths)) {
						int fno = 0;
						char *saveptr = (char *)0;
						uint64_t trustedPathId = 0;
						InetAddress trustedPathNetwork;
						for(char *f=Utils::stok(buf,"=\r\n \t",&saveptr);(f);f=Utils::stok((char *)0,"=\r\n \t",&saveptr)) {
							if (fno == 0) {
								trustedPathId = Utils::hexStrToU64(f);
							} else if (fno == 1) {
								trustedPathNetwork = InetAddress(f);
							} else break;
							++fno;
						}
						if ( (trustedPathId != 0) && ((trustedPathNetwork.ss_family == AF_INET)||(trustedPathNetwork.ss_family == AF_INET6)) && (trustedPathNetwork.netmaskBits() > 0) ) {
							ppc[trustedPathNetwork].trustedPathId = trustedPathId;
							ppc[trustedPathNetwork].mtu = 0; // use default
						}
					}
					fclose(trustpaths);
				}

				// Read local config file
				Mutex::Lock _l2(_localConfig_m);
				std::string lcbuf;
				if (OSUtils::readFile((_homePath + ZT_PATH_SEPARATOR_S "local.conf").c_str(),lcbuf)) {
					try {
						_localConfig = OSUtils::jsonParse(lcbuf);
						if (!_localConfig.is_object()) {
							fprintf(stderr,"WARNING: unable to parse local.conf (root element is not a JSON object)" ZT_EOL_S);
						}
					} catch ( ... ) {
						fprintf(stderr,"WARNING: unable to parse local.conf (invalid JSON)" ZT_EOL_S);
					}
				}

				// Get any trusted paths in local.conf (we'll parse the rest of physical[] elsewhere)
				json &physical = _localConfig["physical"];
				if (physical.is_object()) {
					for(json::iterator phy(physical.begin());phy!=physical.end();++phy) {
						InetAddress net(OSUtils::jsonString(phy.key(),"").c_str());
						if (net) {
							if (phy.value().is_object()) {
								uint64_t tpid;
								if ((tpid = OSUtils::jsonInt(phy.value()["trustedPathId"],0ULL)) != 0ULL) {
									if ((net.ss_family == AF_INET)||(net.ss_family == AF_INET6))
										ppc[net].trustedPathId = tpid;
								}
								ppc[net].mtu = (int)OSUtils::jsonInt(phy.value()["mtu"],0ULL); // 0 means use default
							}
						}
					}
				}

				json &settings = _localConfig["settings"];
				if (settings.is_object()) {
					// Allow controller DB path to be put somewhere else
					const std::string cdbp(OSUtils::jsonString(settings["controllerDbPath"],""));
					if (cdbp.length() > 0)
						_controllerDbPath = cdbp;

					// Bind to wildcard instead of to specific interfaces (disables full tunnel capability)
					json &bind = settings["bind"];
					if (bind.is_array()) {
						for(unsigned long i=0;i<bind.size();++i) {
							const std::string ips(OSUtils::jsonString(bind[i],""));
							if (ips.length() > 0) {
								InetAddress ip(ips.c_str());
								if ((ip.ss_family == AF_INET)||(ip.ss_family == AF_INET6))
									explicitBind.push_back(ip);
							}
						}
					}
				}
			}

			// Apply other runtime configuration from local.conf
			applyLocalConfig();

			{
				struct ZT_Node_Callbacks cb;
				cb.version = 0;
				cb.stateGetFunction = SnodeStateGetFunction;
				cb.statePutFunction = SnodeStatePutFunction;
				cb.wirePacketSendFunction = SnodeWirePacketSendFunction;
				cb.virtualNetworkFrameFunction = SnodeVirtualNetworkFrameFunction;
				cb.virtualNetworkConfigFunction = SnodeVirtualNetworkConfigFunction;
				cb.eventCallback = SnodeEventCallback;
				cb.pathCheckFunction = SnodePathCheckFunction;
				cb.pathLookupFunction = SnodePathLookupFunction;
				_node = new Node(this, (void *)0, &cb, OSUtils::now());
			}

			// Apply software update specific configuration from local.conf
			applySoftwareUpdateLocalConfig();

			// Set trusted paths if there are any
			if (ppc.size() > 0) {
				for(std::map<InetAddress,ZT_PhysicalPathConfiguration>::iterator i(ppc.begin());i!=ppc.end();++i)
					_node->setPhysicalPathConfiguration(reinterpret_cast<const struct sockaddr_storage *>(&(i->first)),&(i->second));
			}
			ppc.clear();

			// Make sure we can use the primary port, and hunt for one if configured to do so
			const int portTrials = (_primaryPort == 0) ? 256 : 1; // if port is 0, pick random
			for(int k=0;k<portTrials;++k) {
				if (_primaryPort == 0) {
					unsigned int randp = 0;
					Utils::getSecureRandom(&randp,sizeof(randp));
					_primaryPort = 20000 + (randp % 45500);
				}
				if (_trialBind(_primaryPort)) {
					_ports[0] = _primaryPort;
				} else {
					_primaryPort = 0;
				}
			}
			if (_ports[0] == 0) {
				Mutex::Lock _l(_termReason_m);
				_termReason = ONE_UNRECOVERABLE_ERROR;
				_fatalErrorMessage = "cannot bind to local control interface port";
				return _termReason;
			}

			// Bind TCP control socket to 127.0.0.1 and ::1 as well for loopback TCP control socket queries
			{
				struct sockaddr_in lo4;
				memset(&lo4,0,sizeof(lo4));
				lo4.sin_family = AF_INET;
				lo4.sin_addr.s_addr = Utils::hton((uint32_t)0x7f000001);
				lo4.sin_port = Utils::hton((uint16_t)_ports[0]);
				_localControlSocket4 = _phy.tcpListen((const struct sockaddr *)&lo4);
				struct sockaddr_in6 lo6;
				memset(&lo6,0,sizeof(lo6));
				lo6.sin6_family = AF_INET6;
				lo6.sin6_addr.s6_addr[15] = 1;
				lo6.sin6_port = lo4.sin_port;
				_localControlSocket6 = _phy.tcpListen((const struct sockaddr *)&lo6);
			}

			// Save primary port to a file so CLIs and GUIs can learn it easily
			char portstr[64];
			OSUtils::ztsnprintf(portstr,sizeof(portstr),"%u",_ports[0]);
			OSUtils::writeFile((_homePath + ZT_PATH_SEPARATOR_S "zerotier-one.port").c_str(),std::string(portstr));

			// Attempt to bind to a secondary port chosen from our ZeroTier address.
			// This exists because there are buggy NATs out there that fail if more
			// than one device behind the same NAT tries to use the same internal
			// private address port number. Buggy NATs are a running theme.
			_ports[1] = 20000 + ((unsigned int)_node->address() % 45500);
			for(int i=0;;++i) {
				if (i > 1000) {
					_ports[1] = 0;
					break;
				} else if (++_ports[1] >= 65536) {
					_ports[1] = 20000;
				}
				if (_trialBind(_ports[1]))
					break;
			}

#ifdef ZT_USE_MINIUPNPC
			if (_portMappingEnabled) {
				// If we're running uPnP/NAT-PMP, bind a *third* port for that. We can't
				// use the other two ports for that because some NATs do really funky
				// stuff with ports that are explicitly mapped that breaks things.
				if (_ports[1]) {
					_ports[2] = _ports[1];
					for(int i=0;;++i) {
						if (i > 1000) {
							_ports[2] = 0;
							break;
						} else if (++_ports[2] >= 65536) {
							_ports[2] = 20000;
						}
						if (_trialBind(_ports[2]))
							break;
					}
					if (_ports[2]) {
						char uniqueName[64];
						OSUtils::ztsnprintf(uniqueName,sizeof(uniqueName),"ZeroTier/%.10llx@%u",_node->address(),_ports[2]);
						_portMapper = new PortMapper(_ports[2],uniqueName);
					}
				}
			}
#endif

			// Delete legacy iddb.d if present (cleanup)
			OSUtils::rmDashRf((_homePath + ZT_PATH_SEPARATOR_S "iddb.d").c_str());

			// Network controller is now enabled by default for desktop and server
			_controller = new EmbeddedNetworkController(_node,_controllerDbPath.c_str());
			_node->setNetconfMaster((void *)_controller);

			// Join existing networks in networks.d
			{
				std::vector<std::string> networksDotD(OSUtils::listDirectory((_homePath + ZT_PATH_SEPARATOR_S "networks.d").c_str()));
				for(std::vector<std::string>::iterator f(networksDotD.begin());f!=networksDotD.end();++f) {
					std::size_t dot = f->find_last_of('.');
					if ((dot == 16)&&(f->substr(16) == ".conf"))
						_node->join(Utils::hexStrToU64(f->substr(0,dot).c_str()),(void *)0,(void *)0);
				}
			}

			// Orbit existing moons in moons.d
			{
				std::vector<std::string> moonsDotD(OSUtils::listDirectory((_homePath + ZT_PATH_SEPARATOR_S "moons.d").c_str()));
				for(std::vector<std::string>::iterator f(moonsDotD.begin());f!=moonsDotD.end();++f) {
					std::size_t dot = f->find_last_of('.');
					if ((dot == 16)&&(f->substr(16) == ".moon"))
						_node->orbit((void *)0,Utils::hexStrToU64(f->substr(0,dot).c_str()),0);
				}
			}

			// Main I/O loop
			_nextBackgroundTaskDeadline = 0;
			int64_t clockShouldBe = OSUtils::now();
			_lastRestart = clockShouldBe;
			int64_t lastTapMulticastGroupCheck = 0;
			int64_t lastBindRefresh = 0;
			int64_t lastMultipathModeUpdate = 0;
			int64_t lastUpdateCheck = clockShouldBe;
			int64_t lastCleanedPeersDb = 0;
			int64_t lastLocalInterfaceAddressCheck = (clockShouldBe - ZT_LOCAL_INTERFACE_CHECK_INTERVAL) + 15000; // do this in 15s to give portmapper time to configure and other things time to settle
			for(;;) {
				_run_m.lock();
				if (!_run) {
					_run_m.unlock();
					_termReason_m.lock();
					_termReason = ONE_NORMAL_TERMINATION;
					_termReason_m.unlock();
					break;
				} else {
					_run_m.unlock();
				}

				const int64_t now = OSUtils::now();

				// Attempt to detect sleep/wake events by detecting delay overruns
				bool restarted = false;
				if ((now > clockShouldBe)&&((now - clockShouldBe) > 10000)) {
					_lastRestart = now;
					restarted = true;
				}

				// Check for updates (if enabled)
				if ((_updater)&&((now - lastUpdateCheck) > 10000)) {
					lastUpdateCheck = now;
					if (_updater->check(now) && _updateAutoApply)
						_updater->apply();
				}

				// Refresh bindings
				// Do this more frequently when multipath bonding is enabled
				int interfaceRefreshPeriod = _multipathMode ? ZT_MULTIPATH_BINDER_REFRESH_PERIOD : ZT_BINDER_REFRESH_PERIOD;
				if (((now - lastBindRefresh) >= interfaceRefreshPeriod)||(restarted)) {
					lastBindRefresh = now;
					unsigned int p[3];
					unsigned int pc = 0;
					for(int i=0;i<3;++i) {
						if (_ports[i])
							p[pc++] = _ports[i];
					}
					_binder.refresh(_phy,p,pc,explicitBind,*this);
					{
						Mutex::Lock _l(_nets_m);
						for(std::map<uint64_t,NetworkState>::iterator n(_nets.begin());n!=_nets.end();++n) {
							if (n->second.tap)
								syncManagedStuff(n->second,false,true);
						}
					}
				}
				// Update multipath mode (if needed)
				if (((now - lastMultipathModeUpdate) >= interfaceRefreshPeriod)||(restarted)) {
					lastMultipathModeUpdate = now;
					_node->setMultipathMode(_multipathMode);
				}

				// Run background task processor in core if it's time to do so
				int64_t dl = _nextBackgroundTaskDeadline;
				if (dl <= now) {
					_node->processBackgroundTasks((void *)0,now,&_nextBackgroundTaskDeadline);
					dl = _nextBackgroundTaskDeadline;
				}

				// Close TCP fallback tunnel if we have direct UDP
				if ((_tcpFallbackTunnel)&&((now - _lastDirectReceiveFromGlobal) < (ZT_TCP_FALLBACK_AFTER / 2)))
					_phy.close(_tcpFallbackTunnel->sock);

				// Sync multicast group memberships
				if ((now - lastTapMulticastGroupCheck) >= ZT_TAP_CHECK_MULTICAST_INTERVAL) {
					lastTapMulticastGroupCheck = now;
					std::vector< std::pair< uint64_t,std::pair< std::vector<MulticastGroup>,std::vector<MulticastGroup> > > > mgChanges;
					{
						Mutex::Lock _l(_nets_m);
						mgChanges.reserve(_nets.size() + 1);
						for(std::map<uint64_t,NetworkState>::const_iterator n(_nets.begin());n!=_nets.end();++n) {
							if (n->second.tap) {
								mgChanges.push_back(std::pair< uint64_t,std::pair< std::vector<MulticastGroup>,std::vector<MulticastGroup> > >(n->first,std::pair< std::vector<MulticastGroup>,std::vector<MulticastGroup> >()));
								n->second.tap->scanMulticastGroups(mgChanges.back().second.first,mgChanges.back().second.second);
							}
						}
					}
					for(std::vector< std::pair< uint64_t,std::pair< std::vector<MulticastGroup>,std::vector<MulticastGroup> > > >::iterator c(mgChanges.begin());c!=mgChanges.end();++c) {
						for(std::vector<MulticastGroup>::iterator m(c->second.first.begin());m!=c->second.first.end();++m)
							_node->multicastSubscribe((void *)0,c->first,m->mac().toInt(),m->adi());
						for(std::vector<MulticastGroup>::iterator m(c->second.second.begin());m!=c->second.second.end();++m)
							_node->multicastUnsubscribe(c->first,m->mac().toInt(),m->adi());
					}
				}

				// Sync information about physical network interfaces
				int interfaceAddressCheckInterval = _multipathMode ? ZT_MULTIPATH_LOCAL_INTERFACE_CHECK_INTERVAL : ZT_LOCAL_INTERFACE_CHECK_INTERVAL;
				if ((now - lastLocalInterfaceAddressCheck) >= interfaceAddressCheckInterval) {
					lastLocalInterfaceAddressCheck = now;

					_node->clearLocalInterfaceAddresses();

#ifdef ZT_USE_MINIUPNPC
					if (_portMapper) {
						std::vector<InetAddress> mappedAddresses(_portMapper->get());
						for(std::vector<InetAddress>::const_iterator ext(mappedAddresses.begin());ext!=mappedAddresses.end();++ext)
							_node->addLocalInterfaceAddress(reinterpret_cast<const struct sockaddr_storage *>(&(*ext)));
					}
#endif

					std::vector<InetAddress> boundAddrs(_binder.allBoundLocalInterfaceAddresses());
					for(std::vector<InetAddress>::const_iterator i(boundAddrs.begin());i!=boundAddrs.end();++i)
						_node->addLocalInterfaceAddress(reinterpret_cast<const struct sockaddr_storage *>(&(*i)));
				}

				// Clean peers.d periodically
				if ((now - lastCleanedPeersDb) >= 3600000) {
					lastCleanedPeersDb = now;
					OSUtils::cleanDirectory((_homePath + ZT_PATH_SEPARATOR_S "peers.d").c_str(),now - 2592000000LL); // delete older than 30 days
				}

				const unsigned long delay = (dl > now) ? (unsigned long)(dl - now) : 100;
				clockShouldBe = now + (uint64_t)delay;
				_phy.poll(delay);
			}
		} catch (std::exception &e) {
			Mutex::Lock _l(_termReason_m);
			_termReason = ONE_UNRECOVERABLE_ERROR;
			_fatalErrorMessage = std::string("unexpected exception in main thread: ")+e.what();
		} catch ( ... ) {
			Mutex::Lock _l(_termReason_m);
			_termReason = ONE_UNRECOVERABLE_ERROR;
			_fatalErrorMessage = "unexpected exception in main thread: unknown exception";
		}

		try {
			Mutex::Lock _l(_tcpConnections_m);
			while (!_tcpConnections.empty())
				_phy.close((*_tcpConnections.begin())->sock);
		} catch ( ... ) {}

		{
			Mutex::Lock _l(_nets_m);
			for(std::map<uint64_t,NetworkState>::iterator n(_nets.begin());n!=_nets.end();++n)
				delete n->second.tap;
			_nets.clear();
		}

		delete _updater;
		_updater = (SoftwareUpdater *)0;
		delete _node;
		_node = (Node *)0;

		return _termReason;
	}

	virtual ReasonForTermination reasonForTermination() const
	{
		Mutex::Lock _l(_termReason_m);
		return _termReason;
	}

	virtual std::string fatalErrorMessage() const
	{
		Mutex::Lock _l(_termReason_m);
		return _fatalErrorMessage;
	}

	virtual std::string portDeviceName(uint64_t nwid) const
	{
		Mutex::Lock _l(_nets_m);
		std::map<uint64_t,NetworkState>::const_iterator n(_nets.find(nwid));
		if ((n != _nets.end())&&(n->second.tap))
			return n->second.tap->deviceName();
		else return std::string();
	}

#ifdef ZT_SDK
	virtual void leave(const uint64_t hp)
	{
		_node->leave(hp, NULL, NULL);
	}

	virtual void join(const uint64_t hp)
	{
		_node->join(hp, NULL, NULL);
	}

	virtual std::string givenHomePath()
	{
		return _homePath;
	}

	std::vector<ZT_VirtualNetworkRoute> *getRoutes(uint64_t nwid)
	{
		Mutex::Lock _l(_nets_m);
		NetworkState &n = _nets[nwid];
		std::vector<ZT_VirtualNetworkRoute> *routes = new std::vector<ZT_VirtualNetworkRoute>();
		for(int i=0; i<ZT_MAX_NETWORK_ROUTES; i++) {
			routes->push_back(n.config.routes[i]);
		}
		return routes;
	}

	virtual Node *getNode()
	{
		return _node;
	}

	virtual void removeNets()
	{
		Mutex::Lock _l(_nets_m);
		std::map<uint64_t,NetworkState>::iterator i;
		for(i = _nets.begin(); i != _nets.end(); i++)
			delete i->second.tap;
	}
#endif // ZT_SDK

	virtual void terminate()
	{
		_run_m.lock();
		_run = false;
		_run_m.unlock();
		_phy.whack();
	}

	virtual bool getNetworkSettings(const uint64_t nwid,NetworkSettings &settings) const
	{
		Mutex::Lock _l(_nets_m);
		std::map<uint64_t,NetworkState>::const_iterator n(_nets.find(nwid));
		if (n == _nets.end())
			return false;
		settings = n->second.settings;
		return true;
	}

	virtual bool setNetworkSettings(const uint64_t nwid,const NetworkSettings &settings)
	{
		Mutex::Lock _l(_nets_m);

		std::map<uint64_t,NetworkState>::iterator n(_nets.find(nwid));
		if (n == _nets.end())
			return false;
		n->second.settings = settings;

		char nlcpath[4096];
		OSUtils::ztsnprintf(nlcpath,sizeof(nlcpath),"%s" ZT_PATH_SEPARATOR_S "%.16llx.local.conf",_networksPath.c_str(),nwid);
		FILE *out = fopen(nlcpath,"w");
		if (out) {
			fprintf(out,"allowManaged=%d\n",(int)n->second.settings.allowManaged);
			fprintf(out,"allowGlobal=%d\n",(int)n->second.settings.allowGlobal);
			fprintf(out,"allowDefault=%d\n",(int)n->second.settings.allowDefault);
			fclose(out);
		}

		if (n->second.tap)
			syncManagedStuff(n->second,true,true);

		return true;
	}

	// =========================================================================
	// Internal implementation methods for control plane, route setup, etc.
	// =========================================================================

	inline unsigned int handleControlPlaneHttpRequest(
		const InetAddress &fromAddress,
		unsigned int httpMethod,
		const std::string &path,
		const std::map<std::string,std::string> &headers,
		const std::string &body,
		std::string &responseBody,
		std::string &responseContentType)
	{
		char tmp[256];
		unsigned int scode = 404;
		json res;
		std::vector<std::string> ps(OSUtils::split(path.c_str(),"/","",""));
		std::map<std::string,std::string> urlArgs;

		/* Note: this is kind of restricted in what it'll take. It does not support
		 * URL encoding, and /'s in URL args will screw it up. But the only URL args
		 * it really uses in ?jsonp=funcionName, and otherwise it just takes simple
		 * paths to simply-named resources. */
		if (ps.size() > 0) {
			std::size_t qpos = ps[ps.size() - 1].find('?');
			if (qpos != std::string::npos) {
				std::string args(ps[ps.size() - 1].substr(qpos + 1));
				ps[ps.size() - 1] = ps[ps.size() - 1].substr(0,qpos);
				std::vector<std::string> asplit(OSUtils::split(args.c_str(),"&","",""));
				for(std::vector<std::string>::iterator a(asplit.begin());a!=asplit.end();++a) {
					std::size_t eqpos = a->find('=');
					if (eqpos == std::string::npos)
						urlArgs[*a] = "";
					else urlArgs[a->substr(0,eqpos)] = a->substr(eqpos + 1);
				}
			}
		} else {
			return 404;
		}

		bool isAuth = false;
		{
			std::map<std::string,std::string>::const_iterator ah(headers.find("x-zt1-auth"));
			if ((ah != headers.end())&&(_authToken == ah->second)) {
				isAuth = true;
			} else {
				ah = urlArgs.find("auth");
				if ((ah != urlArgs.end())&&(_authToken == ah->second))
					isAuth = true;
			}
		}

#ifdef __SYNOLOGY__
		// Authenticate via Synology's built-in cgi script
		if (!isAuth) {
			// Parse out url args
			int synotoken_pos = path.find("SynoToken");
			int argpos = path.find("?");
			if(synotoken_pos != std::string::npos && argpos != std::string::npos) {
				std::string cookie = path.substr(argpos+1, synotoken_pos-(argpos+1));
				std::string synotoken = path.substr(synotoken_pos);
				std::string cookie_val = cookie.substr(cookie.find("=")+1);
				std::string synotoken_val = synotoken.substr(synotoken.find("=")+1);
				// Set necessary env for auth script
				std::map<std::string,std::string>::const_iterator ah2(headers.find("x-forwarded-for"));
				setenv("HTTP_COOKIE", cookie_val.c_str(), true);
				setenv("HTTP_X_SYNO_TOKEN", synotoken_val.c_str(), true);
				setenv("REMOTE_ADDR", ah2->second.c_str(),true);
				// Check Synology web auth
				char user[256], buf[1024];
				FILE *fp = NULL;
				bzero(user, 256);
				fp = popen("/usr/syno/synoman/webman/modules/authenticate.cgi", "r");
				if(!fp)
					isAuth = false;
				else {
					bzero(buf, sizeof(buf));
					fread(buf, 1024, 1, fp);
					if(strlen(buf) > 0) {
						snprintf(user, 256, "%s", buf);
						isAuth = true;
					}
				}
				pclose(fp);
			}
		}
#endif

		if (httpMethod == HTTP_GET) {
			if (isAuth) {
				if (ps[0] == "status") {
					ZT_NodeStatus status;
					_node->status(&status);

					OSUtils::ztsnprintf(tmp,sizeof(tmp),"%.10llx",status.address);
					res["address"] = tmp;
					res["publicIdentity"] = status.publicIdentity;
					res["online"] = (bool)(status.online != 0);
					res["tcpFallbackActive"] = (_tcpFallbackTunnel != (TcpConnection *)0);
					res["versionMajor"] = ZEROTIER_ONE_VERSION_MAJOR;
					res["versionMinor"] = ZEROTIER_ONE_VERSION_MINOR;
					res["versionRev"] = ZEROTIER_ONE_VERSION_REVISION;
					res["versionBuild"] = ZEROTIER_ONE_VERSION_BUILD;
					OSUtils::ztsnprintf(tmp,sizeof(tmp),"%d.%d.%d",ZEROTIER_ONE_VERSION_MAJOR,ZEROTIER_ONE_VERSION_MINOR,ZEROTIER_ONE_VERSION_REVISION);
					res["version"] = tmp;
					res["clock"] = OSUtils::now();

					{
						Mutex::Lock _l(_localConfig_m);
						res["config"] = _localConfig;
					}
					json &settings = res["config"]["settings"];
					settings["primaryPort"] = OSUtils::jsonInt(settings["primaryPort"],(uint64_t)_primaryPort) & 0xffff;
					settings["allowTcpFallbackRelay"] = OSUtils::jsonBool(settings["allowTcpFallbackRelay"],_allowTcpFallbackRelay);

					if (_multipathMode) {
						json &multipathConfig = res["multipath"];
						ZT_PeerList *pl = _node->peers();
						char peerAddrStr[256];
						if (pl) {
							for(unsigned long i=0;i<pl->peerCount;++i) {
								if (pl->peers[i].hadAggregateLink) {
									nlohmann::json pj;
									_peerAggregateLinkToJson(pj,&(pl->peers[i]));
									OSUtils::ztsnprintf(peerAddrStr,sizeof(peerAddrStr),"%.10llx",pl->peers[i].address);
									multipathConfig[peerAddrStr] = (pj);
								}
							}
						}
					}

#ifdef ZT_USE_MINIUPNPC
					settings["portMappingEnabled"] = OSUtils::jsonBool(settings["portMappingEnabled"],true);
#else
					settings["portMappingEnabled"] = false; // not supported in build
#endif
#ifndef ZT_SDK
					settings["softwareUpdate"] = OSUtils::jsonString(settings["softwareUpdate"],ZT_SOFTWARE_UPDATE_DEFAULT);
					settings["softwareUpdateChannel"] = OSUtils::jsonString(settings["softwareUpdateChannel"],ZT_SOFTWARE_UPDATE_DEFAULT_CHANNEL);
#endif
					const World planet(_node->planet());
					res["planetWorldId"] = planet.id();
					res["planetWorldTimestamp"] = planet.timestamp();

					scode = 200;
				} else if (ps[0] == "moon") {
					std::vector<World> moons(_node->moons());
					if (ps.size() == 1) {
						// Return [array] of all moons

						res = json::array();
						for(std::vector<World>::const_iterator m(moons.begin());m!=moons.end();++m) {
							json mj;
							_moonToJson(mj,*m);
							res.push_back(mj);
						}

						scode = 200;
					} else {
						// Return a single moon by ID

						const uint64_t id = Utils::hexStrToU64(ps[1].c_str());
						for(std::vector<World>::const_iterator m(moons.begin());m!=moons.end();++m) {
							if (m->id() == id) {
								_moonToJson(res,*m);
								scode = 200;
								break;
							}
						}

					}
				} else if (ps[0] == "network") {
					ZT_VirtualNetworkList *nws = _node->networks();
					if (nws) {
						if (ps.size() == 1) {
							// Return [array] of all networks

							res = nlohmann::json::array();
							for(unsigned long i=0;i<nws->networkCount;++i) {
								OneService::NetworkSettings localSettings;
								getNetworkSettings(nws->networks[i].nwid,localSettings);
								nlohmann::json nj;
								_networkToJson(nj,&(nws->networks[i]),portDeviceName(nws->networks[i].nwid),localSettings);
								res.push_back(nj);
							}

							scode = 200;
						} else if (ps.size() == 2) {
							// Return a single network by ID or 404 if not found

							const uint64_t wantnw = Utils::hexStrToU64(ps[1].c_str());
							for(unsigned long i=0;i<nws->networkCount;++i) {
								if (nws->networks[i].nwid == wantnw) {
									OneService::NetworkSettings localSettings;
									getNetworkSettings(nws->networks[i].nwid,localSettings);
									_networkToJson(res,&(nws->networks[i]),portDeviceName(nws->networks[i].nwid),localSettings);
									scode = 200;
									break;
								}
							}

						} else scode = 404;
						_node->freeQueryResult((void *)nws);
					} else scode = 500;
				} else if (ps[0] == "peer") {
					ZT_PeerList *pl = _node->peers();
					if (pl) {
						if (ps.size() == 1) {
							// Return [array] of all peers

							res = nlohmann::json::array();
							for(unsigned long i=0;i<pl->peerCount;++i) {
								nlohmann::json pj;
								_peerToJson(pj,&(pl->peers[i]));
								res.push_back(pj);
							}

							scode = 200;
						} else if (ps.size() == 2) {
							// Return a single peer by ID or 404 if not found

							uint64_t wantp = Utils::hexStrToU64(ps[1].c_str());
							for(unsigned long i=0;i<pl->peerCount;++i) {
								if (pl->peers[i].address == wantp) {
									_peerToJson(res,&(pl->peers[i]));
									scode = 200;
									break;
								}
							}

						} else scode = 404;
						_node->freeQueryResult((void *)pl);
					} else scode = 500;
				} else {
					if (_controller) {
						scode = _controller->handleControlPlaneHttpGET(std::vector<std::string>(ps.begin()+1,ps.end()),urlArgs,headers,body,responseBody,responseContentType);
					} else scode = 404;
				}

			} else scode = 401; // isAuth == false
		} else if ((httpMethod == HTTP_POST)||(httpMethod == HTTP_PUT)) {
			if (isAuth) {

				if (ps[0] == "moon") {
					if (ps.size() == 2) {

						uint64_t seed = 0;
						try {
							json j(OSUtils::jsonParse(body));
							if (j.is_object()) {
								seed = Utils::hexStrToU64(OSUtils::jsonString(j["seed"],"0").c_str());
							}
						} catch ( ... ) {
							// discard invalid JSON
						}

						std::vector<World> moons(_node->moons());
						const uint64_t id = Utils::hexStrToU64(ps[1].c_str());
						for(std::vector<World>::const_iterator m(moons.begin());m!=moons.end();++m) {
							if (m->id() == id) {
								_moonToJson(res,*m);
								scode = 200;
								break;
							}
						}

						if ((scode != 200)&&(seed != 0)) {
							char tmp[64];
							OSUtils::ztsnprintf(tmp,sizeof(tmp),"%.16llx",id);
							res["id"] = tmp;
							res["roots"] = json::array();
							res["timestamp"] = 0;
							res["signature"] = json();
							res["updatesMustBeSignedBy"] = json();
							res["waiting"] = true;
							_node->orbit((void *)0,id,seed);
							scode = 200;
						}

					} else scode = 404;
				} else if (ps[0] == "network") {
					if (ps.size() == 2) {

						uint64_t wantnw = Utils::hexStrToU64(ps[1].c_str());
						_node->join(wantnw,(void *)0,(void *)0); // does nothing if we are a member
						ZT_VirtualNetworkList *nws = _node->networks();
						if (nws) {
							for(unsigned long i=0;i<nws->networkCount;++i) {
								if (nws->networks[i].nwid == wantnw) {
									OneService::NetworkSettings localSettings;
									getNetworkSettings(nws->networks[i].nwid,localSettings);

									try {
										json j(OSUtils::jsonParse(body));
										if (j.is_object()) {
											json &allowManaged = j["allowManaged"];
											if (allowManaged.is_boolean()) localSettings.allowManaged = (bool)allowManaged;
											json &allowGlobal = j["allowGlobal"];
											if (allowGlobal.is_boolean()) localSettings.allowGlobal = (bool)allowGlobal;
											json &allowDefault = j["allowDefault"];
											if (allowDefault.is_boolean()) localSettings.allowDefault = (bool)allowDefault;
										}
									} catch ( ... ) {
										// discard invalid JSON
									}

									setNetworkSettings(nws->networks[i].nwid,localSettings);
									_networkToJson(res,&(nws->networks[i]),portDeviceName(nws->networks[i].nwid),localSettings);

									scode = 200;
									break;
								}
							}
							_node->freeQueryResult((void *)nws);
						} else scode = 500;

					} else scode = 404;
				} else {
					if (_controller)
						scode = _controller->handleControlPlaneHttpPOST(std::vector<std::string>(ps.begin()+1,ps.end()),urlArgs,headers,body,responseBody,responseContentType);
					else scode = 404;
				}

			} else scode = 401; // isAuth == false
		} else if (httpMethod == HTTP_DELETE) {
			if (isAuth) {

				if (ps[0] == "moon") {
					if (ps.size() == 2) {
						_node->deorbit((void *)0,Utils::hexStrToU64(ps[1].c_str()));
						res["result"] = true;
						scode = 200;
					} // else 404
				} else if (ps[0] == "network") {
					ZT_VirtualNetworkList *nws = _node->networks();
					if (nws) {
						if (ps.size() == 2) {
							uint64_t wantnw = Utils::hexStrToU64(ps[1].c_str());
							for(unsigned long i=0;i<nws->networkCount;++i) {
								if (nws->networks[i].nwid == wantnw) {
									_node->leave(wantnw,(void **)0,(void *)0);
									res["result"] = true;
									scode = 200;
									break;
								}
							}
						} // else 404
						_node->freeQueryResult((void *)nws);
					} else scode = 500;
				} else {
					if (_controller)
						scode = _controller->handleControlPlaneHttpDELETE(std::vector<std::string>(ps.begin()+1,ps.end()),urlArgs,headers,body,responseBody,responseContentType);
					else scode = 404;
				}

			} else scode = 401; // isAuth = false
		} else {
			scode = 400;
		}

		if (responseBody.length() == 0) {
			if ((res.is_object())||(res.is_array()))
				responseBody = OSUtils::jsonDump(res);
			else responseBody = "{}";
			responseContentType = "application/json";
		}

		// Wrap result in jsonp function call if the user included a jsonp= url argument.
		// Also double-check isAuth since forbidding this without auth feels safer.
		std::map<std::string,std::string>::const_iterator jsonp(urlArgs.find("jsonp"));
		if ((isAuth)&&(jsonp != urlArgs.end())&&(responseContentType == "application/json")) {
			if (responseBody.length() > 0)
				responseBody = jsonp->second + "(" + responseBody + ");";
			else responseBody = jsonp->second + "(null);";
			responseContentType = "application/javascript";
		}

		return scode;
	}

	// Must be called after _localConfig is read or modified
	void applyLocalConfig()
	{
		Mutex::Lock _l(_localConfig_m);
		json lc(_localConfig);

		_v4Hints.clear();
		_v6Hints.clear();
		_v4Blacklists.clear();
		_v6Blacklists.clear();
		json &virt = lc["virtual"];
		if (virt.is_object()) {
			for(json::iterator v(virt.begin());v!=virt.end();++v) {
				const std::string nstr = v.key();
				if ((nstr.length() == ZT_ADDRESS_LENGTH_HEX)&&(v.value().is_object())) {
					const Address ztaddr(Utils::hexStrToU64(nstr.c_str()));
					if (ztaddr) {
						const uint64_t ztaddr2 = ztaddr.toInt();
						std::vector<InetAddress> &v4h = _v4Hints[ztaddr2];
						std::vector<InetAddress> &v6h = _v6Hints[ztaddr2];
						std::vector<InetAddress> &v4b = _v4Blacklists[ztaddr2];
						std::vector<InetAddress> &v6b = _v6Blacklists[ztaddr2];

						json &tryAddrs = v.value()["try"];
						if (tryAddrs.is_array()) {
							for(unsigned long i=0;i<tryAddrs.size();++i) {
								const InetAddress ip(OSUtils::jsonString(tryAddrs[i],"").c_str());
								if (ip.ss_family == AF_INET)
									v4h.push_back(ip);
								else if (ip.ss_family == AF_INET6)
									v6h.push_back(ip);
							}
						}
						json &blAddrs = v.value()["blacklist"];
						if (blAddrs.is_array()) {
							for(unsigned long i=0;i<blAddrs.size();++i) {
								const InetAddress ip(OSUtils::jsonString(blAddrs[i],"").c_str());
								if (ip.ss_family == AF_INET)
									v4b.push_back(ip);
								else if (ip.ss_family == AF_INET6)
									v6b.push_back(ip);
							}
						}

						if (v4h.empty()) _v4Hints.erase(ztaddr2);
						if (v6h.empty()) _v6Hints.erase(ztaddr2);
						if (v4b.empty()) _v4Blacklists.erase(ztaddr2);
						if (v6b.empty()) _v6Blacklists.erase(ztaddr2);
					}
				}
			}
		}

		_globalV4Blacklist.clear();
		_globalV6Blacklist.clear();
		json &physical = lc["physical"];
		if (physical.is_object()) {
			for(json::iterator phy(physical.begin());phy!=physical.end();++phy) {
				const InetAddress net(OSUtils::jsonString(phy.key(),"").c_str());
				if ((net)&&(net.netmaskBits() > 0)) {
					if (phy.value().is_object()) {
						if (OSUtils::jsonBool(phy.value()["blacklist"],false)) {
							if (net.ss_family == AF_INET)
								_globalV4Blacklist.push_back(net);
							else if (net.ss_family == AF_INET6)
								_globalV6Blacklist.push_back(net);
						}
					}
				}
			}
		}

		_allowManagementFrom.clear();
		_interfacePrefixBlacklist.clear();

		json &settings = lc["settings"];

		_primaryPort = (unsigned int)OSUtils::jsonInt(settings["primaryPort"],(uint64_t)_primaryPort) & 0xffff;
		_allowTcpFallbackRelay = OSUtils::jsonBool(settings["allowTcpFallbackRelay"],true);
		_multipathMode = (unsigned int)OSUtils::jsonInt(settings["multipathMode"],0);
		if (_multipathMode != 0 && _allowTcpFallbackRelay) {
			fprintf(stderr,"WARNING: multipathMode cannot be used with allowTcpFallbackRelay. Disabling allowTcpFallbackRelay");
			_allowTcpFallbackRelay = false;
		}
		_portMappingEnabled = OSUtils::jsonBool(settings["portMappingEnabled"],true);

		json &ignoreIfs = settings["interfacePrefixBlacklist"];
		if (ignoreIfs.is_array()) {
			for(unsigned long i=0;i<ignoreIfs.size();++i) {
				const std::string tmp(OSUtils::jsonString(ignoreIfs[i],""));
				if (tmp.length() > 0)
					_interfacePrefixBlacklist.push_back(tmp);
			}
		}

		json &amf = settings["allowManagementFrom"];
		if (amf.is_array()) {
			for(unsigned long i=0;i<amf.size();++i) {
				const InetAddress nw(OSUtils::jsonString(amf[i],"").c_str());
				if (nw)
					_allowManagementFrom.push_back(nw);
			}
		}

#if ZT_VAULT_SUPPORT
		json &vault = settings["vault"];
		if (vault.is_object()) {
			const std::string url(OSUtils::jsonString(vault["vaultURL"], "").c_str());
			if (!url.empty()) {
				_vaultURL = url;
			}

			const std::string token(OSUtils::jsonString(vault["vaultToken"], "").c_str());
			if (!token.empty()) {
				_vaultToken = token;
			}

			const std::string path(OSUtils::jsonString(vault["vaultPath"], "").c_str());
			if (!path.empty()) {
				_vaultPath = path;
			}
		}

		// also check environment variables for values.  Environment variables
		// will override local.conf variables
		const std::string envURL(getenv("VAULT_ADDR"));
		if (!envURL.empty()) {
			_vaultURL = envURL;
		}

		const std::string envToken(getenv("VAULT_TOKEN"));
		if (!envToken.empty()) {
			_vaultToken = envToken;
		}

		const std::string envPath(getenv("VAULT_PATH"));
		if (!envPath.empty()) {
			_vaultPath = envPath;
		}

		if (!_vaultURL.empty() && !_vaultToken.empty()) {
			_vaultEnabled = true;
		}
#endif
	}

	void applySoftwareUpdateLocalConfig()
	{
#ifndef ZT_SDK
		json lc(_localConfig);
		json &settings = lc["settings"];
		const std::string up(OSUtils::jsonString(settings["softwareUpdate"],ZT_SOFTWARE_UPDATE_DEFAULT));
		const bool udist = OSUtils::jsonBool(settings["softwareUpdateDist"],false);
		if (((up == "apply")||(up == "download"))||(udist)) {
			if (!_updater)
				_updater = new SoftwareUpdater(*_node,_homePath);
			_updateAutoApply = (up == "apply");
			_updater->setUpdateDistribution(udist);
			_updater->setChannel(OSUtils::jsonString(settings["softwareUpdateChannel"],ZT_SOFTWARE_UPDATE_DEFAULT_CHANNEL));
		} else {
			delete _updater;
			_updater = (SoftwareUpdater *)0;
			_updateAutoApply = false;
		}
#endif
	}
	
	// Checks if a managed IP or route target is allowed
	bool checkIfManagedIsAllowed(const NetworkState &n,const InetAddress &target)
	{
		if (!n.settings.allowManaged)
			return false;

		if (n.settings.allowManagedWhitelist.size() > 0) {
			bool allowed = false;
			for (InetAddress addr : n.settings.allowManagedWhitelist) {
				if (addr.containsAddress(target) && addr.netmaskBits() <= target.netmaskBits()) {
					allowed = true;
					break;
				}
			}
			if (!allowed) return false;
		}

		if (target.isDefaultRoute())
			return n.settings.allowDefault;
		switch(target.ipScope()) {
			case InetAddress::IP_SCOPE_NONE:
			case InetAddress::IP_SCOPE_MULTICAST:
			case InetAddress::IP_SCOPE_LOOPBACK:
			case InetAddress::IP_SCOPE_LINK_LOCAL:
				return false;
			case InetAddress::IP_SCOPE_GLOBAL:
				return n.settings.allowGlobal;
			default:
				return true;
		}
	}

	// Match only an IP from a vector of IPs -- used in syncManagedStuff()
	bool matchIpOnly(const std::vector<InetAddress> &ips,const InetAddress &ip) const
	{
		for(std::vector<InetAddress>::const_iterator i(ips.begin());i!=ips.end();++i) {
			if (i->ipsEqual(ip))
				return true;
		}
		return false;
	}

	// Apply or update managed IPs for a configured network (be sure n.tap exists)
	void syncManagedStuff(NetworkState &n,bool syncIps,bool syncRoutes)
	{
		char ipbuf[64];

		// assumes _nets_m is locked
		if (syncIps) {
			std::vector<InetAddress> newManagedIps;
			newManagedIps.reserve(n.config.assignedAddressCount);
			for(unsigned int i=0;i<n.config.assignedAddressCount;++i) {
				const InetAddress *ii = reinterpret_cast<const InetAddress *>(&(n.config.assignedAddresses[i]));
				if (checkIfManagedIsAllowed(n,*ii))
					newManagedIps.push_back(*ii);
			}
			std::sort(newManagedIps.begin(),newManagedIps.end());
			newManagedIps.erase(std::unique(newManagedIps.begin(),newManagedIps.end()),newManagedIps.end());

			for(std::vector<InetAddress>::iterator ip(n.managedIps.begin());ip!=n.managedIps.end();++ip) {
				if (std::find(newManagedIps.begin(),newManagedIps.end(),*ip) == newManagedIps.end()) {
					if (!n.tap->removeIp(*ip))
						fprintf(stderr,"ERROR: unable to remove ip address %s" ZT_EOL_S, ip->toString(ipbuf));
				}
			}
#ifdef __SYNOLOGY__
			if (!n.tap->addIpSyn(newManagedIps))
				fprintf(stderr,"ERROR: unable to add ip addresses to ifcfg" ZT_EOL_S);
#else
			for(std::vector<InetAddress>::iterator ip(newManagedIps.begin());ip!=newManagedIps.end();++ip) {
				if (std::find(n.managedIps.begin(),n.managedIps.end(),*ip) == n.managedIps.end()) {
					if (!n.tap->addIp(*ip))
						fprintf(stderr,"ERROR: unable to add ip address %s" ZT_EOL_S, ip->toString(ipbuf));
				}
			}
#endif
			n.managedIps.swap(newManagedIps);
		}

		if (syncRoutes) {
			char tapdev[64];
#if defined(__WINDOWS__) && !defined(ZT_SDK)
			OSUtils::ztsnprintf(tapdev,sizeof(tapdev),"%.16llx",(unsigned long long)n.tap->luid().Value);
#else
			Utils::scopy(tapdev,sizeof(tapdev),n.tap->deviceName().c_str());
#endif

			std::vector<InetAddress> myIps(n.tap->ips());

			// Nuke applied routes that are no longer in n.config.routes[] and/or are not allowed
			for(std::list< SharedPtr<ManagedRoute> >::iterator mr(n.managedRoutes.begin());mr!=n.managedRoutes.end();) {
				bool haveRoute = false;

				if ( (checkIfManagedIsAllowed(n,(*mr)->target())) && (((*mr)->via().ss_family != (*mr)->target().ss_family)||(!matchIpOnly(myIps,(*mr)->via()))) ) {
					for(unsigned int i=0;i<n.config.routeCount;++i) {
						const InetAddress *const target = reinterpret_cast<const InetAddress *>(&(n.config.routes[i].target));
						const InetAddress *const via = reinterpret_cast<const InetAddress *>(&(n.config.routes[i].via));
<<<<<<< HEAD

=======
>>>>>>> e01c0adf
						if ( ((*mr)->target() == *target) && ( ((via->ss_family == target->ss_family)&&((*mr)->via().ipsEqual(*via))) || (strcmp(tapdev,(*mr)->device())==0) ) ) {
							haveRoute = true;
							break;
						}
					}
				}
				if (haveRoute) {
					++mr;
				} else {
					n.managedRoutes.erase(mr++);
				}
			}

			// Apply routes in n.config.routes[] that we haven't applied yet, and sync those we have in case shadow routes need to change
			for(unsigned int i=0;i<n.config.routeCount;++i) {
				const InetAddress *const target = reinterpret_cast<const InetAddress *>(&(n.config.routes[i].target));
				const InetAddress *const via = reinterpret_cast<const InetAddress *>(&(n.config.routes[i].via));
				InetAddress *src = NULL;
				for (unsigned int j=0; j<n.config.assignedAddressCount; ++j) {
					const InetAddress *const tmp = reinterpret_cast<const InetAddress *>(&(n.config.assignedAddresses[j]));
					if (target->isV4() && tmp->isV4()) {
						src = reinterpret_cast<InetAddress *>(&(n.config.assignedAddresses[j]));
						break;
					} else if (target->isV6() && tmp->isV6()) {
						src = reinterpret_cast<InetAddress *>(&(n.config.assignedAddresses[j]));
						break;
					}
				}

				if ( (!checkIfManagedIsAllowed(n,*target)) || ((via->ss_family == target->ss_family)&&(matchIpOnly(myIps,*via))) )
					continue;

				bool haveRoute = false;

				// Ignore routes implied by local managed IPs since adding the IP adds the route
				for(std::vector<InetAddress>::iterator ip(n.managedIps.begin());ip!=n.managedIps.end();++ip) {
					if ((target->netmaskBits() == ip->netmaskBits())&&(target->containsAddress(*ip))) {
						haveRoute = true;
						break;
					}
				}
				if (haveRoute)
					continue;
#ifndef ZT_SDK
				// If we've already applied this route, just sync it and continue
				for(std::list< SharedPtr<ManagedRoute> >::iterator mr(n.managedRoutes.begin());mr!=n.managedRoutes.end();++mr) {
					if ( ((*mr)->target() == *target) && ( ((via->ss_family == target->ss_family)&&((*mr)->via().ipsEqual(*via))) || (tapdev == (*mr)->device()) ) ) {
						haveRoute = true;
						(*mr)->sync();
						break;
					}
				}
				if (haveRoute)
					continue;

				// Add and apply new routes
				n.managedRoutes.push_back(SharedPtr<ManagedRoute>(new ManagedRoute(*target,*via,*src,tapdev)));
				if (!n.managedRoutes.back()->sync())
					n.managedRoutes.pop_back();
#endif
			}
		}
	}

	// =========================================================================
	// Handlers for Node and Phy<> callbacks
	// =========================================================================

	inline void phyOnDatagram(PhySocket *sock,void **uptr,const struct sockaddr *localAddr,const struct sockaddr *from,void *data,unsigned long len)
	{
		if ((len >= 16)&&(reinterpret_cast<const InetAddress *>(from)->ipScope() == InetAddress::IP_SCOPE_GLOBAL))
			_lastDirectReceiveFromGlobal = OSUtils::now();
		const ZT_ResultCode rc = _node->processWirePacket(
			(void *)0,
			OSUtils::now(),
			reinterpret_cast<int64_t>(sock),
			reinterpret_cast<const struct sockaddr_storage *>(from), // Phy<> uses sockaddr_storage, so it'll always be that big
			data,
			len,
			&_nextBackgroundTaskDeadline);
		if (ZT_ResultCode_isFatal(rc)) {
			char tmp[256];
			OSUtils::ztsnprintf(tmp,sizeof(tmp),"fatal error code from processWirePacket: %d",(int)rc);
			Mutex::Lock _l(_termReason_m);
			_termReason = ONE_UNRECOVERABLE_ERROR;
			_fatalErrorMessage = tmp;
			this->terminate();
		}
	}

	inline void phyOnTcpConnect(PhySocket *sock,void **uptr,bool success)
	{
		if (!success) {
			phyOnTcpClose(sock,uptr);
			return;
		}

		TcpConnection *const tc = reinterpret_cast<TcpConnection *>(*uptr);
		if (!tc) { // sanity check
			_phy.close(sock,true);
			return;
		}
		tc->sock = sock;

		if (tc->type == TcpConnection::TCP_TUNNEL_OUTGOING) {
			if (_tcpFallbackTunnel)
				_phy.close(_tcpFallbackTunnel->sock);
			_tcpFallbackTunnel = tc;
			_phy.streamSend(sock,ZT_TCP_TUNNEL_HELLO,sizeof(ZT_TCP_TUNNEL_HELLO));
		} else {
			_phy.close(sock,true);
		}
	}

	inline void phyOnTcpAccept(PhySocket *sockL,PhySocket *sockN,void **uptrL,void **uptrN,const struct sockaddr *from)
	{
		if (!from) {
			_phy.close(sockN,false);
			return;
		} else {
			TcpConnection *tc = new TcpConnection();
			{
				Mutex::Lock _l(_tcpConnections_m);
				_tcpConnections.push_back(tc);
			}

			tc->type = TcpConnection::TCP_UNCATEGORIZED_INCOMING;
			tc->parent = this;
			tc->sock = sockN;
			tc->remoteAddr = from;
			tc->lastReceive = OSUtils::now();
			http_parser_init(&(tc->parser),HTTP_REQUEST);
			tc->parser.data = (void *)tc;
			tc->messageSize = 0;

			*uptrN = (void *)tc;
		}
	}

	void phyOnTcpClose(PhySocket *sock,void **uptr)
	{
		TcpConnection *tc = (TcpConnection *)*uptr;
		if (tc) {
			if (tc == _tcpFallbackTunnel) {
				_tcpFallbackTunnel = (TcpConnection *)0;
			}
			{
				Mutex::Lock _l(_tcpConnections_m);
				_tcpConnections.erase(std::remove(_tcpConnections.begin(),_tcpConnections.end(),tc),_tcpConnections.end());
			}
			delete tc;
		}
	}

	void phyOnTcpData(PhySocket *sock,void **uptr,void *data,unsigned long len)
	{
		try {
			if (!len) return; // sanity check, should never happen
			TcpConnection *tc = reinterpret_cast<TcpConnection *>(*uptr);
			tc->lastReceive = OSUtils::now();
			switch(tc->type) {

				case TcpConnection::TCP_UNCATEGORIZED_INCOMING:
					switch(reinterpret_cast<uint8_t *>(data)[0]) {
						// HTTP: GET, PUT, POST, HEAD, DELETE
						case 'G':
						case 'P':
						case 'D':
						case 'H': {
							// This is only allowed from IPs permitted to access the management
							// backplane, which is just 127.0.0.1/::1 unless otherwise configured.
							bool allow;
							{
								Mutex::Lock _l(_localConfig_m);
								if (_allowManagementFrom.size() == 0) {
									allow = (tc->remoteAddr.ipScope() == InetAddress::IP_SCOPE_LOOPBACK);
								} else {
									allow = false;
									for(std::vector<InetAddress>::const_iterator i(_allowManagementFrom.begin());i!=_allowManagementFrom.end();++i) {
										if (i->containsAddress(tc->remoteAddr)) {
											allow = true;
											break;
										}
									}
								}
							}
							if (allow) {
								tc->type = TcpConnection::TCP_HTTP_INCOMING;
								phyOnTcpData(sock,uptr,data,len);
							} else {
								_phy.close(sock);
							}
						}	break;

						// Drop unknown protocols
						default:
							_phy.close(sock);
							break;
					}
					return;

				case TcpConnection::TCP_HTTP_INCOMING:
				case TcpConnection::TCP_HTTP_OUTGOING:
					http_parser_execute(&(tc->parser),&HTTP_PARSER_SETTINGS,(const char *)data,len);
					if ((tc->parser.upgrade)||(tc->parser.http_errno != HPE_OK))
						_phy.close(sock);
					return;

				case TcpConnection::TCP_TUNNEL_OUTGOING:
					tc->readq.append((const char *)data,len);
					while (tc->readq.length() >= 5) {
						const char *data = tc->readq.data();
						const unsigned long mlen = ( ((((unsigned long)data[3]) & 0xff) << 8) | (((unsigned long)data[4]) & 0xff) );
						if (tc->readq.length() >= (mlen + 5)) {
							InetAddress from;

						unsigned long plen = mlen; // payload length, modified if there's an IP header
							data += 5; // skip forward past pseudo-TLS junk and mlen
							if (plen == 4) {
								// Hello message, which isn't sent by proxy and would be ignored by client
							} else if (plen) {
								// Messages should contain IPv4 or IPv6 source IP address data
								switch(data[0]) {
									case 4: // IPv4
										if (plen >= 7) {
											from.set((const void *)(data + 1),4,((((unsigned int)data[5]) & 0xff) << 8) | (((unsigned int)data[6]) & 0xff));
											data += 7; // type + 4 byte IP + 2 byte port
											plen -= 7;
										} else {
											_phy.close(sock);
											return;
										}
										break;
									case 6: // IPv6
										if (plen >= 19) {
											from.set((const void *)(data + 1),16,((((unsigned int)data[17]) & 0xff) << 8) | (((unsigned int)data[18]) & 0xff));
											data += 19; // type + 16 byte IP + 2 byte port
											plen -= 19;
										} else {
											_phy.close(sock);
											return;
										}
										break;
									case 0: // none/omitted
										++data;
										--plen;
										break;
									default: // invalid address type
										_phy.close(sock);
										return;
								}

								if (from) {
									InetAddress fakeTcpLocalInterfaceAddress((uint32_t)0xffffffff,0xffff);
									const ZT_ResultCode rc = _node->processWirePacket(
										(void *)0,
										OSUtils::now(),
										-1,
										reinterpret_cast<struct sockaddr_storage *>(&from),
										data,
										plen,
										&_nextBackgroundTaskDeadline);
									if (ZT_ResultCode_isFatal(rc)) {
										char tmp[256];
										OSUtils::ztsnprintf(tmp,sizeof(tmp),"fatal error code from processWirePacket: %d",(int)rc);
										Mutex::Lock _l(_termReason_m);
										_termReason = ONE_UNRECOVERABLE_ERROR;
										_fatalErrorMessage = tmp;
										this->terminate();
										_phy.close(sock);
										return;
									}
								}
							}

							if (tc->readq.length() > (mlen + 5))
								tc->readq.erase(tc->readq.begin(),tc->readq.begin() + (mlen + 5));
							else tc->readq.clear();
						} else break;
					}
					return;

			}
		} catch ( ... ) {
			_phy.close(sock);
		}
	}

	inline void phyOnTcpWritable(PhySocket *sock,void **uptr)
	{
		TcpConnection *tc = reinterpret_cast<TcpConnection *>(*uptr);
		bool closeit = false;
		{
			Mutex::Lock _l(tc->writeq_m);
			if (tc->writeq.length() > 0) {
				long sent = (long)_phy.streamSend(sock,tc->writeq.data(),(unsigned long)tc->writeq.length(),true);
				if (sent > 0) {
					if ((unsigned long)sent >= (unsigned long)tc->writeq.length()) {
						tc->writeq.clear();
						_phy.setNotifyWritable(sock,false);

						if (tc->type == TcpConnection::TCP_HTTP_INCOMING)
							closeit = true; // HTTP keep alive not supported
					} else {
						tc->writeq.erase(tc->writeq.begin(),tc->writeq.begin() + sent);
					}
				}
			} else {
				_phy.setNotifyWritable(sock,false);
			}
		}
		if (closeit)
			_phy.close(sock);
	}

	inline void phyOnFileDescriptorActivity(PhySocket *sock,void **uptr,bool readable,bool writable) {}
	inline void phyOnUnixAccept(PhySocket *sockL,PhySocket *sockN,void **uptrL,void **uptrN) {}
	inline void phyOnUnixClose(PhySocket *sock,void **uptr) {}
	inline void phyOnUnixData(PhySocket *sock,void **uptr,void *data,unsigned long len) {}
	inline void phyOnUnixWritable(PhySocket *sock,void **uptr) {}

	inline int nodeVirtualNetworkConfigFunction(uint64_t nwid,void **nuptr,enum ZT_VirtualNetworkConfigOperation op,const ZT_VirtualNetworkConfig *nwc)
	{
		Mutex::Lock _l(_nets_m);
		NetworkState &n = _nets[nwid];

		switch(op) {

			case ZT_VIRTUAL_NETWORK_CONFIG_OPERATION_UP:
				if (!n.tap) {
					try {
						char friendlyName[128];
						OSUtils::ztsnprintf(friendlyName,sizeof(friendlyName),"ZeroTier One [%.16llx]",nwid);

						n.tap = new EthernetTap(
							_homePath.c_str(),
							MAC(nwc->mac),
							nwc->mtu,
							(unsigned int)ZT_IF_METRIC,
							nwid,
							friendlyName,
							StapFrameHandler,
							(void *)this);
						*nuptr = (void *)&n;

						char nlcpath[256];
						OSUtils::ztsnprintf(nlcpath,sizeof(nlcpath),"%s" ZT_PATH_SEPARATOR_S "networks.d" ZT_PATH_SEPARATOR_S "%.16llx.local.conf",_homePath.c_str(),nwid);
						std::string nlcbuf;
						if (OSUtils::readFile(nlcpath,nlcbuf)) {
							Dictionary<4096> nc;
							nc.load(nlcbuf.c_str());
							Buffer<1024> allowManaged;
							if (nc.get("allowManaged", allowManaged) && allowManaged.size() != 0) {
								std::string addresses (allowManaged.begin(), allowManaged.size());
								if (allowManaged.size() <= 5) { // untidy parsing for backward compatibility
									if (allowManaged[0] == '1' || allowManaged[0] == 't' || allowManaged[0] == 'T') {
										n.settings.allowManaged = true;
									} else {
										n.settings.allowManaged = false;
									}
								} else {
									// this should be a list of IP addresses
									n.settings.allowManaged = true;
									size_t pos = 0;
									while (true) {
										size_t nextPos = addresses.find(',', pos);
										std::string address = addresses.substr(pos, (nextPos == std::string::npos ? addresses.size() : nextPos) - pos);
										n.settings.allowManagedWhitelist.push_back(InetAddress(address.c_str()));
										if (nextPos == std::string::npos) break;
										pos = nextPos + 1;
									}
								}
							} else {
								n.settings.allowManaged = true;
							}
							n.settings.allowGlobal = nc.getB("allowGlobal", false);
							n.settings.allowDefault = nc.getB("allowDefault", false);
						}
					} catch (std::exception &exc) {
#ifdef __WINDOWS__
						FILE *tapFailLog = fopen((_homePath + ZT_PATH_SEPARATOR_S"port_error_log.txt").c_str(),"a");
						if (tapFailLog) {
							fprintf(tapFailLog,"%.16llx: %s" ZT_EOL_S,(unsigned long long)nwid,exc.what());
							fclose(tapFailLog);
						}
#else
						fprintf(stderr,"ERROR: unable to configure virtual network port: %s" ZT_EOL_S,exc.what());
#endif
						_nets.erase(nwid);
						return -999;
					} catch ( ... ) {
						return -999; // tap init failed
					}
				}
				// After setting up tap, fall through to CONFIG_UPDATE since we also want to do this...

			case ZT_VIRTUAL_NETWORK_CONFIG_OPERATION_CONFIG_UPDATE:
				ZT_FAST_MEMCPY(&(n.config),nwc,sizeof(ZT_VirtualNetworkConfig));
				if (n.tap) { // sanity check
#if defined(__WINDOWS__) && !defined(ZT_SDK)
					// wait for up to 5 seconds for the WindowsEthernetTap to actually be initialized
					//
					// without WindowsEthernetTap::isInitialized() returning true, the won't actually
					// be online yet and setting managed routes on it will fail.
					const int MAX_SLEEP_COUNT = 500;
					for (int i = 0; !n.tap->isInitialized() && i < MAX_SLEEP_COUNT; i++) {
						Sleep(10);
					}
#endif
					syncManagedStuff(n,true,true);
					n.tap->setMtu(nwc->mtu);
				} else {
					_nets.erase(nwid);
					return -999; // tap init failed
				}
				break;

			case ZT_VIRTUAL_NETWORK_CONFIG_OPERATION_DOWN:
			case ZT_VIRTUAL_NETWORK_CONFIG_OPERATION_DESTROY:
				if (n.tap) { // sanity check
#if defined(__WINDOWS__) && !defined(ZT_SDK)
					std::string winInstanceId(n.tap->instanceId());
#endif
					*nuptr = (void *)0;
					delete n.tap;
					_nets.erase(nwid);
#if defined(__WINDOWS__) && !defined(ZT_SDK)
					if ((op == ZT_VIRTUAL_NETWORK_CONFIG_OPERATION_DESTROY)&&(winInstanceId.length() > 0))
						WindowsEthernetTap::deletePersistentTapDevice(winInstanceId.c_str());
#endif
					if (op == ZT_VIRTUAL_NETWORK_CONFIG_OPERATION_DESTROY) {
						char nlcpath[256];
						OSUtils::ztsnprintf(nlcpath,sizeof(nlcpath),"%s" ZT_PATH_SEPARATOR_S "networks.d" ZT_PATH_SEPARATOR_S "%.16llx.local.conf",_homePath.c_str(),nwid);
						OSUtils::rm(nlcpath);
					}
				} else {
					_nets.erase(nwid);
				}
				break;

		}
		return 0;
	}

	inline void nodeEventCallback(enum ZT_Event event,const void *metaData)
	{
		switch(event) {
			case ZT_EVENT_FATAL_ERROR_IDENTITY_COLLISION: {
				Mutex::Lock _l(_termReason_m);
				_termReason = ONE_IDENTITY_COLLISION;
				_fatalErrorMessage = "identity/address collision";
				this->terminate();
			}	break;

			case ZT_EVENT_TRACE: {
				if (metaData) {
					::fprintf(stderr,"%s" ZT_EOL_S,(const char *)metaData);
					::fflush(stderr);
				}
			}	break;

			case ZT_EVENT_USER_MESSAGE: {
				const ZT_UserMessage *um = reinterpret_cast<const ZT_UserMessage *>(metaData);
				if ((um->typeId == ZT_SOFTWARE_UPDATE_USER_MESSAGE_TYPE)&&(_updater)) {
					_updater->handleSoftwareUpdateUserMessage(um->origin,um->data,um->length);
				}
			}	break;

			case ZT_EVENT_REMOTE_TRACE: {
				const ZT_RemoteTrace *rt = reinterpret_cast<const ZT_RemoteTrace *>(metaData);
				if ((rt)&&(rt->len > 0)&&(rt->len <= ZT_MAX_REMOTE_TRACE_SIZE)&&(rt->data))
					_controller->handleRemoteTrace(*rt);
			}

			default:
				break;
		}
	}

#if ZT_VAULT_SUPPORT
	inline bool nodeVaultPutIdentity(enum ZT_StateObjectType type, const void *data, int len)
	{
		bool retval = false;
		if (type != ZT_STATE_OBJECT_IDENTITY_PUBLIC && type != ZT_STATE_OBJECT_IDENTITY_SECRET) {
			return retval;
		}

		CURL *curl = curl_easy_init();
		if (curl) {
			char token[512] = { 0 };
			snprintf(token, sizeof(token), "X-Vault-Token: %s", _vaultToken.c_str());

			struct curl_slist *chunk = NULL;
			chunk = curl_slist_append(chunk, token);


			char content_type[512] = { 0 };
			snprintf(content_type, sizeof(content_type), "Content-Type: application/json");

			chunk = curl_slist_append(chunk, content_type);

			curl_easy_setopt(curl, CURLOPT_HTTPHEADER, chunk);

			char url[2048] = { 0 };
			snprintf(url, sizeof(url), "%s/v1/%s", _vaultURL.c_str(), _vaultPath.c_str());

			curl_easy_setopt(curl, CURLOPT_URL, url);

			json d = json::object();
			if (type == ZT_STATE_OBJECT_IDENTITY_PUBLIC) {
				std::string key((const char*)data, len);
				d["public"] = key;
			}
			else if (type == ZT_STATE_OBJECT_IDENTITY_SECRET) {
				std::string key((const char*)data, len);
				d["secret"] = key;
			}

			if (!d.empty()) {
				std::string post = d.dump();

				if (!post.empty()) {
					curl_easy_setopt(curl, CURLOPT_POSTFIELDS, post.c_str());
					curl_easy_setopt(curl, CURLOPT_POSTFIELDSIZE, post.length());

#ifndef NDEBUG
					curl_easy_setopt(curl, CURLOPT_VERBOSE, 1L);
#endif

					CURLcode res = curl_easy_perform(curl);
					if (res == CURLE_OK) {
						long response_code = 0;
						curl_easy_getinfo(curl, CURLINFO_RESPONSE_CODE, &response_code);
						if (response_code == 200 || response_code == 204) {
							retval = true;
						}
					}
				}
			}

			curl_easy_cleanup(curl);
			curl = NULL;
			curl_slist_free_all(chunk);
			chunk = NULL;
		}

		return retval;
	}
#endif

	inline void nodeStatePutFunction(enum ZT_StateObjectType type,const uint64_t id[2],const void *data,int len)
	{
#if ZT_VAULT_SUPPORT
		if (_vaultEnabled && (type == ZT_STATE_OBJECT_IDENTITY_SECRET || type == ZT_STATE_OBJECT_IDENTITY_PUBLIC)) {
			if (nodeVaultPutIdentity(type, data, len)) {
				// value successfully written to Vault
				return;
			}
			// else fallback to disk
		}
#endif

		char p[1024];
		FILE *f;
		bool secure = false;
		char dirname[1024];
		dirname[0] = 0;

		switch(type) {
			case ZT_STATE_OBJECT_IDENTITY_PUBLIC:
				OSUtils::ztsnprintf(p,sizeof(p),"%s" ZT_PATH_SEPARATOR_S "identity.public",_homePath.c_str());
				break;
			case ZT_STATE_OBJECT_IDENTITY_SECRET:
				OSUtils::ztsnprintf(p,sizeof(p),"%s" ZT_PATH_SEPARATOR_S "identity.secret",_homePath.c_str());
				secure = true;
				break;
			case ZT_STATE_OBJECT_PLANET:
				OSUtils::ztsnprintf(p,sizeof(p),"%s" ZT_PATH_SEPARATOR_S "planet",_homePath.c_str());
				break;
			case ZT_STATE_OBJECT_MOON:
				OSUtils::ztsnprintf(dirname,sizeof(dirname),"%s" ZT_PATH_SEPARATOR_S "moons.d",_homePath.c_str());
				OSUtils::ztsnprintf(p,sizeof(p),"%s" ZT_PATH_SEPARATOR_S "%.16llx.moon",dirname,(unsigned long long)id[0]);
				break;
			case ZT_STATE_OBJECT_NETWORK_CONFIG:
				OSUtils::ztsnprintf(dirname,sizeof(dirname),"%s" ZT_PATH_SEPARATOR_S "networks.d",_homePath.c_str());
				OSUtils::ztsnprintf(p,sizeof(p),"%s" ZT_PATH_SEPARATOR_S "%.16llx.conf",dirname,(unsigned long long)id[0]);
				secure = true;
				break;
			case ZT_STATE_OBJECT_PEER:
				OSUtils::ztsnprintf(dirname,sizeof(dirname),"%s" ZT_PATH_SEPARATOR_S "peers.d",_homePath.c_str());
				OSUtils::ztsnprintf(p,sizeof(p),"%s" ZT_PATH_SEPARATOR_S "%.10llx.peer",dirname,(unsigned long long)id[0]);
				break;
			default:
				return;
		}

		if (len >= 0) {
			// Check to see if we've already written this first. This reduces
			// redundant writes and I/O overhead on most platforms and has
			// little effect on others.
			f = fopen(p,"rb");
			if (f) {
				char buf[65535];
				long l = (long)fread(buf,1,sizeof(buf),f);
				fclose(f);
				if ((l == (long)len)&&(memcmp(data,buf,l) == 0))
					return;
			}

			f = fopen(p,"wb");
			if ((!f)&&(dirname[0])) { // create subdirectory if it does not exist
				OSUtils::mkdir(dirname);
				f = fopen(p,"wb");
			}
			if (f) {
				if (fwrite(data,len,1,f) != 1)
					fprintf(stderr,"WARNING: unable to write to file: %s (I/O error)" ZT_EOL_S,p);
				fclose(f);
				if (secure)
					OSUtils::lockDownFile(p,false);
			} else {
				fprintf(stderr,"WARNING: unable to write to file: %s (unable to open)" ZT_EOL_S,p);
			}
		} else {
			OSUtils::rm(p);
		}
	}

#if ZT_VAULT_SUPPORT
	inline int nodeVaultGetIdentity(enum ZT_StateObjectType type, void *data, unsigned int maxlen)
	{
		if (type != ZT_STATE_OBJECT_IDENTITY_SECRET && type != ZT_STATE_OBJECT_IDENTITY_PUBLIC) {
			return -1;
		}

		int ret = -1;
		CURL *curl = curl_easy_init();
		if (curl) {
			char token[512] = { 0 };
			snprintf(token, sizeof(token), "X-Vault-Token: %s", _vaultToken.c_str());

			struct curl_slist *chunk = NULL;
		  chunk = curl_slist_append(chunk, token);
			
			curl_easy_setopt(curl, CURLOPT_HTTPHEADER, chunk);

			char url[2048] = { 0 };
			snprintf(url, sizeof(url), "%s/v1/%s", _vaultURL.c_str(), _vaultPath.c_str());

			curl_easy_setopt(curl, CURLOPT_URL, url);

			std::string response;
			std::string res_headers;

			curl_easy_setopt(curl, CURLOPT_WRITEFUNCTION, &curlResponseWrite);
			curl_easy_setopt(curl, CURLOPT_WRITEDATA, &response);
			curl_easy_setopt(curl, CURLOPT_HEADERDATA, &res_headers);

#ifndef NDEBUG
			curl_easy_setopt(curl, CURLOPT_VERBOSE, 1L);
#endif

			CURLcode res = curl_easy_perform(curl);

			if (res == CURLE_OK) {
				long response_code = 0;
				curl_easy_getinfo(curl, CURLINFO_RESPONSE_CODE, &response_code);
				if (response_code == 200) {
					
					try {
						json payload = json::parse(response);
						if (!payload["data"].is_null()) {
							json &d = payload["data"];
							if (type == ZT_STATE_OBJECT_IDENTITY_SECRET) {
								std::string secret = OSUtils::jsonString(d["secret"],"");

								if (!secret.empty()) {
									ret = (int)secret.length();
									memcpy(data, secret.c_str(), ret);
								}
							}
							else if (type == ZT_STATE_OBJECT_IDENTITY_PUBLIC) {
								std::string pub = OSUtils::jsonString(d["public"],"");

								if (!pub.empty()) {
									ret = (int)pub.length();
									memcpy(data, pub.c_str(), ret);
								}
							}
						}
					}
					catch (...) {
						ret = -1;
					}
				}
			}

			curl_easy_cleanup(curl);
			curl = NULL;
			curl_slist_free_all(chunk);
			chunk = NULL;
		}
		return ret;
	}
#endif

	inline int nodeStateGetFunction(enum ZT_StateObjectType type,const uint64_t id[2],void *data,unsigned int maxlen)
	{
#if ZT_VAULT_SUPPORT
		if (_vaultEnabled && (type == ZT_STATE_OBJECT_IDENTITY_SECRET || type == ZT_STATE_OBJECT_IDENTITY_PUBLIC) ) {
			int retval = nodeVaultGetIdentity(type, data, maxlen);
			if (retval >= 0)
				return retval;

			// else continue file based lookup
		}
#endif

		char p[4096];
		switch(type) {
			case ZT_STATE_OBJECT_IDENTITY_PUBLIC:
				OSUtils::ztsnprintf(p,sizeof(p),"%s" ZT_PATH_SEPARATOR_S "identity.public",_homePath.c_str());
				break;
			case ZT_STATE_OBJECT_IDENTITY_SECRET:
				OSUtils::ztsnprintf(p,sizeof(p),"%s" ZT_PATH_SEPARATOR_S "identity.secret",_homePath.c_str());
				break;
			case ZT_STATE_OBJECT_PLANET:
				OSUtils::ztsnprintf(p,sizeof(p),"%s" ZT_PATH_SEPARATOR_S "planet",_homePath.c_str());
				break;
			case ZT_STATE_OBJECT_MOON:
				OSUtils::ztsnprintf(p,sizeof(p),"%s" ZT_PATH_SEPARATOR_S "moons.d" ZT_PATH_SEPARATOR_S "%.16llx.moon",_homePath.c_str(),(unsigned long long)id[0]);
				break;
			case ZT_STATE_OBJECT_NETWORK_CONFIG:
				OSUtils::ztsnprintf(p,sizeof(p),"%s" ZT_PATH_SEPARATOR_S "networks.d" ZT_PATH_SEPARATOR_S "%.16llx.conf",_homePath.c_str(),(unsigned long long)id[0]);
				break;
			case ZT_STATE_OBJECT_PEER:
				OSUtils::ztsnprintf(p,sizeof(p),"%s" ZT_PATH_SEPARATOR_S "peers.d" ZT_PATH_SEPARATOR_S "%.10llx.peer",_homePath.c_str(),(unsigned long long)id[0]);
				break;
			default:
				return -1;
		}
		FILE *f = fopen(p,"rb");
		if (f) {
			int n = (int)fread(data,1,maxlen,f);
			fclose(f);
#if ZT_VAULT_SUPPORT
			if (_vaultEnabled && (type == ZT_STATE_OBJECT_IDENTITY_SECRET || type == ZT_STATE_OBJECT_IDENTITY_PUBLIC)) {
				// If we've gotten here while Vault is enabled, Vault does not know the key and it's been
				// read from disk instead.
				//
				// We should put the value in Vault and remove the local file.
				if (nodeVaultPutIdentity(type, data, n)) {
					unlink(p);
				}
			}
#endif
			if (n >= 0)
				return n;
		}
		return -1;
	}

	inline int nodeWirePacketSendFunction(const int64_t localSocket,const struct sockaddr_storage *addr,const void *data,unsigned int len,unsigned int ttl)
	{
#ifdef ZT_TCP_FALLBACK_RELAY
		if(_allowTcpFallbackRelay) {
			if (addr->ss_family == AF_INET) {
				// TCP fallback tunnel support, currently IPv4 only
				if ((len >= 16)&&(reinterpret_cast<const InetAddress *>(addr)->ipScope() == InetAddress::IP_SCOPE_GLOBAL)) {
					// Engage TCP tunnel fallback if we haven't received anything valid from a global
					// IP address in ZT_TCP_FALLBACK_AFTER milliseconds. If we do start getting
					// valid direct traffic we'll stop using it and close the socket after a while.
					const int64_t now = OSUtils::now();
					if (((now - _lastDirectReceiveFromGlobal) > ZT_TCP_FALLBACK_AFTER)&&((now - _lastRestart) > ZT_TCP_FALLBACK_AFTER)) {
						if (_tcpFallbackTunnel) {
							bool flushNow = false;
							{
								Mutex::Lock _l(_tcpFallbackTunnel->writeq_m);
								if (_tcpFallbackTunnel->writeq.size() < (1024 * 64)) {
									if (_tcpFallbackTunnel->writeq.length() == 0) {
										_phy.setNotifyWritable(_tcpFallbackTunnel->sock,true);
										flushNow = true;
									}
									const unsigned long mlen = len + 7;
									_tcpFallbackTunnel->writeq.push_back((char)0x17);
									_tcpFallbackTunnel->writeq.push_back((char)0x03);
									_tcpFallbackTunnel->writeq.push_back((char)0x03); // fake TLS 1.2 header
									_tcpFallbackTunnel->writeq.push_back((char)((mlen >> 8) & 0xff));
									_tcpFallbackTunnel->writeq.push_back((char)(mlen & 0xff));
									_tcpFallbackTunnel->writeq.push_back((char)4); // IPv4
									_tcpFallbackTunnel->writeq.append(reinterpret_cast<const char *>(reinterpret_cast<const void *>(&(reinterpret_cast<const struct sockaddr_in *>(addr)->sin_addr.s_addr))),4);
									_tcpFallbackTunnel->writeq.append(reinterpret_cast<const char *>(reinterpret_cast<const void *>(&(reinterpret_cast<const struct sockaddr_in *>(addr)->sin_port))),2);
									_tcpFallbackTunnel->writeq.append((const char *)data,len);
								}
							}
							if (flushNow) {
								void *tmpptr = (void *)_tcpFallbackTunnel;
								phyOnTcpWritable(_tcpFallbackTunnel->sock,&tmpptr);
							}
						} else if (((now - _lastSendToGlobalV4) < ZT_TCP_FALLBACK_AFTER)&&((now - _lastSendToGlobalV4) > (ZT_PING_CHECK_INVERVAL / 2))) {
							const InetAddress addr(ZT_TCP_FALLBACK_RELAY);
							TcpConnection *tc = new TcpConnection();
							{
								Mutex::Lock _l(_tcpConnections_m);
								_tcpConnections.push_back(tc);
							}
							tc->type = TcpConnection::TCP_TUNNEL_OUTGOING;
							tc->remoteAddr = addr;
							tc->lastReceive = OSUtils::now();
							tc->parent = this;
							tc->sock = (PhySocket *)0; // set in connect handler
							tc->messageSize = 0;
							bool connected = false;
							_phy.tcpConnect(reinterpret_cast<const struct sockaddr *>(&addr),connected,(void *)tc,true);
						}
					}
					_lastSendToGlobalV4 = now;
				}
			}
		}
#endif // ZT_TCP_FALLBACK_RELAY

		// Even when relaying we still send via UDP. This way if UDP starts
		// working we can instantly "fail forward" to it and stop using TCP
		// proxy fallback, which is slow.

		if ((localSocket != -1)&&(localSocket != 0)&&(_binder.isUdpSocketValid((PhySocket *)((uintptr_t)localSocket)))) {
			if ((ttl)&&(addr->ss_family == AF_INET)) _phy.setIp4UdpTtl((PhySocket *)((uintptr_t)localSocket),ttl);
			const bool r = _phy.udpSend((PhySocket *)((uintptr_t)localSocket),(const struct sockaddr *)addr,data,len);
			if ((ttl)&&(addr->ss_family == AF_INET)) _phy.setIp4UdpTtl((PhySocket *)((uintptr_t)localSocket),255);
			return ((r) ? 0 : -1);
		} else {
			return ((_binder.udpSendAll(_phy,addr,data,len,ttl)) ? 0 : -1);
		}
	}

	inline void nodeVirtualNetworkFrameFunction(uint64_t nwid,void **nuptr,uint64_t sourceMac,uint64_t destMac,unsigned int etherType,unsigned int vlanId,const void *data,unsigned int len)
	{
		NetworkState *n = reinterpret_cast<NetworkState *>(*nuptr);
		if ((!n)||(!n->tap))
			return;
		n->tap->put(MAC(sourceMac),MAC(destMac),etherType,data,len);
	}

	inline int nodePathCheckFunction(uint64_t ztaddr,const int64_t localSocket,const struct sockaddr_storage *remoteAddr)
	{
		// Make sure we're not trying to do ZeroTier-over-ZeroTier
		{
			Mutex::Lock _l(_nets_m);
			for(std::map<uint64_t,NetworkState>::const_iterator n(_nets.begin());n!=_nets.end();++n) {
				if (n->second.tap) {
					std::vector<InetAddress> ips(n->second.tap->ips());
					for(std::vector<InetAddress>::const_iterator i(ips.begin());i!=ips.end();++i) {
						if (i->containsAddress(*(reinterpret_cast<const InetAddress *>(remoteAddr)))) {
							return 0;
						}
					}
				}
			}
		}

		/* Note: I do not think we need to scan for overlap with managed routes
		 * because of the "route forking" and interface binding that we do. This
		 * ensures (we hope) that ZeroTier traffic will still take the physical
		 * path even if its managed routes override this for other traffic. Will
		 * revisit if we see recursion problems. */

		// Check blacklists
		const Hashtable< uint64_t,std::vector<InetAddress> > *blh = (const Hashtable< uint64_t,std::vector<InetAddress> > *)0;
		const std::vector<InetAddress> *gbl = (const std::vector<InetAddress> *)0;
		if (remoteAddr->ss_family == AF_INET) {
			blh = &_v4Blacklists;
			gbl = &_globalV4Blacklist;
		} else if (remoteAddr->ss_family == AF_INET6) {
			blh = &_v6Blacklists;
			gbl = &_globalV6Blacklist;
		}
		if (blh) {
			Mutex::Lock _l(_localConfig_m);
			const std::vector<InetAddress> *l = blh->get(ztaddr);
			if (l) {
				for(std::vector<InetAddress>::const_iterator a(l->begin());a!=l->end();++a) {
					if (a->containsAddress(*reinterpret_cast<const InetAddress *>(remoteAddr)))
						return 0;
				}
			}
		}
		if (gbl) {
			for(std::vector<InetAddress>::const_iterator a(gbl->begin());a!=gbl->end();++a) {
				if (a->containsAddress(*reinterpret_cast<const InetAddress *>(remoteAddr)))
					return 0;
			}
		}
		return 1;
	}

	inline int nodePathLookupFunction(uint64_t ztaddr,int family,struct sockaddr_storage *result)
	{
		const Hashtable< uint64_t,std::vector<InetAddress> > *lh = (const Hashtable< uint64_t,std::vector<InetAddress> > *)0;
		if (family < 0)
			lh = (_node->prng() & 1) ? &_v4Hints : &_v6Hints;
		else if (family == AF_INET)
			lh = &_v4Hints;
		else if (family == AF_INET6)
			lh = &_v6Hints;
		else return 0;
		const std::vector<InetAddress> *l = lh->get(ztaddr);
		if ((l)&&(l->size() > 0)) {
			ZT_FAST_MEMCPY(result,&((*l)[(unsigned long)_node->prng() % l->size()]),sizeof(struct sockaddr_storage));
			return 1;
		} else return 0;
	}

	inline void tapFrameHandler(uint64_t nwid,const MAC &from,const MAC &to,unsigned int etherType,unsigned int vlanId,const void *data,unsigned int len)
	{
		_node->processVirtualNetworkFrame((void *)0,OSUtils::now(),nwid,from.toInt(),to.toInt(),etherType,vlanId,data,len,&_nextBackgroundTaskDeadline);
	}

	inline void onHttpRequestToServer(TcpConnection *tc)
	{
		char tmpn[4096];
		std::string data;
		std::string contentType("text/plain"); // default if not changed in handleRequest()
		unsigned int scode = 404;

		// Note that we check allowed IP ranges when HTTP connections are first detected in
		// phyOnTcpData(). If we made it here the source IP is okay.

		try {
			scode = handleControlPlaneHttpRequest(tc->remoteAddr,tc->parser.method,tc->url,tc->headers,tc->readq,data,contentType);
		} catch (std::exception &exc) {
			fprintf(stderr,"WARNING: unexpected exception processing control HTTP request: %s" ZT_EOL_S,exc.what());
			scode = 500;
		} catch ( ... ) {
			fprintf(stderr,"WARNING: unexpected exception processing control HTTP request: unknown exception" ZT_EOL_S);
			scode = 500;
		}

		const char *scodestr;
		switch(scode) {
			case 200: scodestr = "OK"; break;
			case 400: scodestr = "Bad Request"; break;
			case 401: scodestr = "Unauthorized"; break;
			case 403: scodestr = "Forbidden"; break;
			case 404: scodestr = "Not Found"; break;
			case 500: scodestr = "Internal Server Error"; break;
			case 501: scodestr = "Not Implemented"; break;
			case 503: scodestr = "Service Unavailable"; break;
			default: scodestr = "Error"; break;
		}

		OSUtils::ztsnprintf(tmpn,sizeof(tmpn),"HTTP/1.1 %.3u %s\r\nCache-Control: no-cache\r\nPragma: no-cache\r\nContent-Type: %s\r\nContent-Length: %lu\r\nConnection: close\r\n\r\n",
			scode,
			scodestr,
			contentType.c_str(),
			(unsigned long)data.length());
		{
			Mutex::Lock _l(tc->writeq_m);
			tc->writeq = tmpn;
			if (tc->parser.method != HTTP_HEAD)
				tc->writeq.append(data);
		}

		_phy.setNotifyWritable(tc->sock,true);
	}

	inline void onHttpResponseFromClient(TcpConnection *tc)
	{
		_phy.close(tc->sock);
	}

	bool shouldBindInterface(const char *ifname,const InetAddress &ifaddr)
	{
#if defined(__linux__) || defined(linux) || defined(__LINUX__) || defined(__linux)
		if ((ifname[0] == 'l')&&(ifname[1] == 'o')) return false; // loopback
		if ((ifname[0] == 'z')&&(ifname[1] == 't')) return false; // sanity check: zt#
		if ((ifname[0] == 't')&&(ifname[1] == 'u')&&(ifname[2] == 'n')) return false; // tun# is probably an OpenVPN tunnel or similar
		if ((ifname[0] == 't')&&(ifname[1] == 'a')&&(ifname[2] == 'p')) return false; // tap# is probably an OpenVPN tunnel or similar
#endif

#ifdef __APPLE__
		if ((ifname[0] == 'l')&&(ifname[1] == 'o')) return false; // loopback
		if ((ifname[0] == 'z')&&(ifname[1] == 't')) return false; // sanity check: zt#
		if ((ifname[0] == 't')&&(ifname[1] == 'u')&&(ifname[2] == 'n')) return false; // tun# is probably an OpenVPN tunnel or similar
		if ((ifname[0] == 't')&&(ifname[1] == 'a')&&(ifname[2] == 'p')) return false; // tap# is probably an OpenVPN tunnel or similar
		if ((ifname[0] == 'u')&&(ifname[1] == 't')&&(ifname[2] == 'u')&&(ifname[3] == 'n')) return false; // ... as is utun#
#endif

		{
			Mutex::Lock _l(_localConfig_m);
			for(std::vector<std::string>::const_iterator p(_interfacePrefixBlacklist.begin());p!=_interfacePrefixBlacklist.end();++p) {
				if (!strncmp(p->c_str(),ifname,p->length()))
					return false;
			}
		}
		{
			// Check global blacklists
			const std::vector<InetAddress> *gbl = (const std::vector<InetAddress> *)0;
			if (ifaddr.ss_family == AF_INET) {
				gbl = &_globalV4Blacklist;
			} else if (ifaddr.ss_family == AF_INET6) {
				gbl = &_globalV6Blacklist;
			}
			if (gbl) {
				Mutex::Lock _l(_localConfig_m);
				for(std::vector<InetAddress>::const_iterator a(gbl->begin());a!=gbl->end();++a) {
					if (a->containsAddress(ifaddr))
						return false;
				}
			}
		}
		{
			Mutex::Lock _l(_nets_m);
			for(std::map<uint64_t,NetworkState>::const_iterator n(_nets.begin());n!=_nets.end();++n) {
				if (n->second.tap) {
					std::vector<InetAddress> ips(n->second.tap->ips());
					for(std::vector<InetAddress>::const_iterator i(ips.begin());i!=ips.end();++i) {
						if (i->ipsEqual(ifaddr))
							return false;
					}
				}
			}
		}

		return true;
	}

	bool _trialBind(unsigned int port)
	{
		struct sockaddr_in in4;
		struct sockaddr_in6 in6;
		PhySocket *tb;

		memset(&in4,0,sizeof(in4));
		in4.sin_family = AF_INET;
		in4.sin_port = Utils::hton((uint16_t)port);
		tb = _phy.udpBind(reinterpret_cast<const struct sockaddr *>(&in4),(void *)0,0);
		if (tb) {
			_phy.close(tb,false);
			tb = _phy.tcpListen(reinterpret_cast<const struct sockaddr *>(&in4),(void *)0);
			if (tb) {
				_phy.close(tb,false);
				return true;
			}
		}

		memset(&in6,0,sizeof(in6));
		in6.sin6_family = AF_INET6;
		in6.sin6_port = Utils::hton((uint16_t)port);
		tb = _phy.udpBind(reinterpret_cast<const struct sockaddr *>(&in6),(void *)0,0);
		if (tb) {
			_phy.close(tb,false);
			tb = _phy.tcpListen(reinterpret_cast<const struct sockaddr *>(&in6),(void *)0);
			if (tb) {
				_phy.close(tb,false);
				return true;
			}
		}

		return false;
	}
};

static int SnodeVirtualNetworkConfigFunction(ZT_Node *node,void *uptr,void *tptr,uint64_t nwid,void **nuptr,enum ZT_VirtualNetworkConfigOperation op,const ZT_VirtualNetworkConfig *nwconf)
{ return reinterpret_cast<OneServiceImpl *>(uptr)->nodeVirtualNetworkConfigFunction(nwid,nuptr,op,nwconf); }
static void SnodeEventCallback(ZT_Node *node,void *uptr,void *tptr,enum ZT_Event event,const void *metaData)
{ reinterpret_cast<OneServiceImpl *>(uptr)->nodeEventCallback(event,metaData); }
static void SnodeStatePutFunction(ZT_Node *node,void *uptr,void *tptr,enum ZT_StateObjectType type,const uint64_t id[2],const void *data,int len)
{ reinterpret_cast<OneServiceImpl *>(uptr)->nodeStatePutFunction(type,id,data,len); }
static int SnodeStateGetFunction(ZT_Node *node,void *uptr,void *tptr,enum ZT_StateObjectType type,const uint64_t id[2],void *data,unsigned int maxlen)
{ return reinterpret_cast<OneServiceImpl *>(uptr)->nodeStateGetFunction(type,id,data,maxlen); }
static int SnodeWirePacketSendFunction(ZT_Node *node,void *uptr,void *tptr,int64_t localSocket,const struct sockaddr_storage *addr,const void *data,unsigned int len,unsigned int ttl)
{ return reinterpret_cast<OneServiceImpl *>(uptr)->nodeWirePacketSendFunction(localSocket,addr,data,len,ttl); }
static void SnodeVirtualNetworkFrameFunction(ZT_Node *node,void *uptr,void *tptr,uint64_t nwid,void **nuptr,uint64_t sourceMac,uint64_t destMac,unsigned int etherType,unsigned int vlanId,const void *data,unsigned int len)
{ reinterpret_cast<OneServiceImpl *>(uptr)->nodeVirtualNetworkFrameFunction(nwid,nuptr,sourceMac,destMac,etherType,vlanId,data,len); }
static int SnodePathCheckFunction(ZT_Node *node,void *uptr,void *tptr,uint64_t ztaddr,int64_t localSocket,const struct sockaddr_storage *remoteAddr)
{ return reinterpret_cast<OneServiceImpl *>(uptr)->nodePathCheckFunction(ztaddr,localSocket,remoteAddr); }
static int SnodePathLookupFunction(ZT_Node *node,void *uptr,void *tptr,uint64_t ztaddr,int family,struct sockaddr_storage *result)
{ return reinterpret_cast<OneServiceImpl *>(uptr)->nodePathLookupFunction(ztaddr,family,result); }
static void StapFrameHandler(void *uptr,void *tptr,uint64_t nwid,const MAC &from,const MAC &to,unsigned int etherType,unsigned int vlanId,const void *data,unsigned int len)
{ reinterpret_cast<OneServiceImpl *>(uptr)->tapFrameHandler(nwid,from,to,etherType,vlanId,data,len); }

static int ShttpOnMessageBegin(http_parser *parser)
{
	TcpConnection *tc = reinterpret_cast<TcpConnection *>(parser->data);
	tc->currentHeaderField = "";
	tc->currentHeaderValue = "";
	tc->messageSize = 0;
	tc->url.clear();
	tc->status.clear();
	tc->headers.clear();
	tc->readq.clear();
	return 0;
}
static int ShttpOnUrl(http_parser *parser,const char *ptr,size_t length)
{
	TcpConnection *tc = reinterpret_cast<TcpConnection *>(parser->data);
	tc->messageSize += (unsigned long)length;
	if (tc->messageSize > ZT_MAX_HTTP_MESSAGE_SIZE)
		return -1;
	tc->url.append(ptr,length);
	return 0;
}
#if (HTTP_PARSER_VERSION_MAJOR >= 2) && (HTTP_PARSER_VERSION_MINOR >= 2)
static int ShttpOnStatus(http_parser *parser,const char *ptr,size_t length)
#else
static int ShttpOnStatus(http_parser *parser)
#endif
{ return 0; }
static int ShttpOnHeaderField(http_parser *parser,const char *ptr,size_t length)
{
	TcpConnection *tc = reinterpret_cast<TcpConnection *>(parser->data);
	tc->messageSize += (unsigned long)length;
	if (tc->messageSize > ZT_MAX_HTTP_MESSAGE_SIZE)
		return -1;
	if ((tc->currentHeaderField.length())&&(tc->currentHeaderValue.length())) {
		tc->headers[tc->currentHeaderField] = tc->currentHeaderValue;
		tc->currentHeaderField = "";
		tc->currentHeaderValue = "";
	}
	for(size_t i=0;i<length;++i)
		tc->currentHeaderField.push_back(OSUtils::toLower(ptr[i]));
	return 0;
}
static int ShttpOnValue(http_parser *parser,const char *ptr,size_t length)
{
	TcpConnection *tc = reinterpret_cast<TcpConnection *>(parser->data);
	tc->messageSize += (unsigned long)length;
	if (tc->messageSize > ZT_MAX_HTTP_MESSAGE_SIZE)
		return -1;
	tc->currentHeaderValue.append(ptr,length);
	return 0;
}
static int ShttpOnHeadersComplete(http_parser *parser)
{
	TcpConnection *tc = reinterpret_cast<TcpConnection *>(parser->data);
	if ((tc->currentHeaderField.length())&&(tc->currentHeaderValue.length()))
		tc->headers[tc->currentHeaderField] = tc->currentHeaderValue;
	return 0;
}
static int ShttpOnBody(http_parser *parser,const char *ptr,size_t length)
{
	TcpConnection *tc = reinterpret_cast<TcpConnection *>(parser->data);
	tc->messageSize += (unsigned long)length;
	if (tc->messageSize > ZT_MAX_HTTP_MESSAGE_SIZE)
		return -1;
	tc->readq.append(ptr,length);
	return 0;
}
static int ShttpOnMessageComplete(http_parser *parser)
{
	TcpConnection *tc = reinterpret_cast<TcpConnection *>(parser->data);
	if (tc->type == TcpConnection::TCP_HTTP_INCOMING) {
		tc->parent->onHttpRequestToServer(tc);
	} else {
		tc->parent->onHttpResponseFromClient(tc);
	}
	return 0;
}

} // anonymous namespace

std::string OneService::platformDefaultHomePath()
{
	return OSUtils::platformDefaultHomePath();
}

OneService *OneService::newInstance(const char *hp,unsigned int port) { return new OneServiceImpl(hp,port); }
OneService::~OneService() {}

} // namespace ZeroTier<|MERGE_RESOLUTION|>--- conflicted
+++ resolved
@@ -81,12 +81,6 @@
 #include "../ext/http-parser/http_parser.h"
 #endif
 
-#if ZT_VAULT_SUPPORT
-extern "C" {
-#include <curl/curl.h>
-}
-#endif
-
 #include "../ext/json/json.hpp"
 
 using json = nlohmann::json;
@@ -161,21 +155,12 @@
 
 // How often to check for local interface addresses
 #define ZT_LOCAL_INTERFACE_CHECK_INTERVAL 60000
-#define ZT_MULTIPATH_LOCAL_INTERFACE_CHECK_INTERVAL 5000
 
 // Maximum write buffer size for outgoing TCP connections (sanity limit)
 #define ZT_TCP_MAX_WRITEQ_SIZE 33554432
 
 // TCP activity timeout
 #define ZT_TCP_ACTIVITY_TIMEOUT 60000
-
-#if ZT_VAULT_SUPPORT
-size_t curlResponseWrite(void *ptr, size_t size, size_t nmemb, std::string *data)
-{
-	data->append((char*)ptr, size * nmemb);
-	return size * nmemb;
-}
-#endif
 
 namespace ZeroTier {
 
@@ -293,39 +278,6 @@
 		j["active"] = (bool)(peer->paths[i].expired == 0);
 		j["expired"] = (bool)(peer->paths[i].expired != 0);
 		j["preferred"] = (bool)(peer->paths[i].preferred != 0);
-		pa.push_back(j);
-	}
-	pj["paths"] = pa;
-}
-
-static void _peerAggregateLinkToJson(nlohmann::json &pj,const ZT_Peer *peer)
-{
-	char tmp[256];
-	OSUtils::ztsnprintf(tmp,sizeof(tmp),"%.10llx",peer->address);
-	pj["aggregateLinkLatency"] = peer->latency;
-
-	nlohmann::json pa = nlohmann::json::array();
-	for(unsigned int i=0;i<peer->pathCount;++i) {
-		//int64_t lastSend = peer->paths[i].lastSend;
-		//int64_t lastReceive = peer->paths[i].lastReceive;
-		nlohmann::json j;
-		j["address"] = reinterpret_cast<const InetAddress *>(&(peer->paths[i].address))->toString(tmp);
-		//j["lastSend"] = (lastSend < 0) ? 0 : lastSend;
-		//j["lastReceive"] = (lastReceive < 0) ? 0 : lastReceive;
-		//j["trustedPathId"] = peer->paths[i].trustedPathId;
-		//j["active"] = (bool)(peer->paths[i].expired == 0);
-		//j["expired"] = (bool)(peer->paths[i].expired != 0);
-		//j["preferred"] = (bool)(peer->paths[i].preferred != 0);
-		j["latency"] = peer->paths[i].latency;
-		//j["packetDelayVariance"] = peer->paths[i].packetDelayVariance;
-		//j["throughputDisturbCoeff"] = peer->paths[i].throughputDisturbCoeff;
-		//j["packetErrorRatio"] = peer->paths[i].packetErrorRatio;
-		//j["packetLossRatio"] = peer->paths[i].packetLossRatio;
-		j["stability"] = peer->paths[i].stability;
-		j["throughput"] = peer->paths[i].throughput;
-		//j["maxThroughput"] = peer->paths[i].maxThroughput;
-		j["allocation"] = peer->paths[i].allocation;
-		j["ifname"] = peer->paths[i].ifname;
 		pa.push_back(j);
 	}
 	pj["paths"] = pa;
@@ -451,11 +403,10 @@
 	PhySocket *_localControlSocket6;
 	bool _updateAutoApply;
 	bool _allowTcpFallbackRelay;
-	unsigned int _multipathMode;
 	unsigned int _primaryPort;
 	volatile unsigned int _udpPortPickerCounter;
 
-	// Local configuration and memoized information from it
+	// Local configuration and memo-ized information from it
 	json _localConfig;
 	Hashtable< uint64_t,std::vector<InetAddress> > _v4Hints;
 	Hashtable< uint64_t,std::vector<InetAddress> > _v6Hints;
@@ -471,7 +422,7 @@
 	 * To attempt to handle NAT/gateway craziness we use three local UDP ports:
 	 *
 	 * [0] is the normal/default port, usually 9993
-	 * [1] is a port derived from our ZeroTier address
+	 * [1] is a port dervied from our ZeroTier address
 	 * [2] is a port computed from the normal/default for use with uPnP/NAT-PMP mappings
 	 *
 	 * [2] exists because on some gateways trying to do regular NAT-t interferes
@@ -528,14 +479,6 @@
 	bool _portMappingEnabled; // local.conf settings
 #ifdef ZT_USE_MINIUPNPC
 	PortMapper *_portMapper;
-#endif
-
-	// HashiCorp Vault Settings
-#if ZT_VAULT_SUPPORT
-	bool _vaultEnabled;
-	std::string _vaultURL;
-	std::string _vaultToken;
-	std::string _vaultPath; // defaults to cubbyhole/zerotier/identity.secret for per-access key storage
 #endif
 
 	// Set to false to force service to stop
@@ -570,21 +513,11 @@
 #ifdef ZT_USE_MINIUPNPC
 		,_portMapper((PortMapper *)0)
 #endif
-#ifdef ZT_VAULT_SUPPORT
-		,_vaultEnabled(false)
-		,_vaultURL()
-		,_vaultToken()
-		,_vaultPath("cubbyhole/zerotier")
-#endif
 		,_run(true)
 	{
 		_ports[0] = 0;
 		_ports[1] = 0;
 		_ports[2] = 0;
-
-#if ZT_VAULT_SUPPORT
-		curl_global_init(CURL_GLOBAL_DEFAULT);
-#endif
 	}
 
 	virtual ~OneServiceImpl()
@@ -592,10 +525,6 @@
 		_binder.closeAll(_phy);
 		_phy.close(_localControlSocket4);
 		_phy.close(_localControlSocket6);
-#if ZT_VAULT_SUPPORT
-		curl_global_cleanup();
-#endif
-
 #ifdef ZT_USE_MINIUPNPC
 		delete _portMapper;
 #endif
@@ -625,10 +554,25 @@
 				_authToken = _trimString(_authToken);
 			}
 
+			{
+				struct ZT_Node_Callbacks cb;
+				cb.version = 0;
+				cb.stateGetFunction = SnodeStateGetFunction;
+				cb.statePutFunction = SnodeStatePutFunction;
+				cb.wirePacketSendFunction = SnodeWirePacketSendFunction;
+				cb.virtualNetworkFrameFunction = SnodeVirtualNetworkFrameFunction;
+				cb.virtualNetworkConfigFunction = SnodeVirtualNetworkConfigFunction;
+				cb.eventCallback = SnodeEventCallback;
+				cb.pathCheckFunction = SnodePathCheckFunction;
+				cb.pathLookupFunction = SnodePathLookupFunction;
+				_node = new Node(this,(void *)0,&cb,OSUtils::now());
+			}
+
 			// Read local configuration
-			std::map<InetAddress,ZT_PhysicalPathConfiguration> ppc;
 			std::vector<InetAddress> explicitBind;
 			{
+				std::map<InetAddress,ZT_PhysicalPathConfiguration> ppc;
+
 				// LEGACY: support old "trustedpaths" flat file
 				FILE *trustpaths = fopen((_homePath + ZT_PATH_SEPARATOR_S "trustedpaths").c_str(),"r");
 				if (trustpaths) {
@@ -707,34 +651,16 @@
 						}
 					}
 				}
+
+				// Set trusted paths if there are any
+				if (ppc.size() > 0) {
+					for(std::map<InetAddress,ZT_PhysicalPathConfiguration>::iterator i(ppc.begin());i!=ppc.end();++i)
+						_node->setPhysicalPathConfiguration(reinterpret_cast<const struct sockaddr_storage *>(&(i->first)),&(i->second));
+				}
 			}
 
 			// Apply other runtime configuration from local.conf
 			applyLocalConfig();
-
-			{
-				struct ZT_Node_Callbacks cb;
-				cb.version = 0;
-				cb.stateGetFunction = SnodeStateGetFunction;
-				cb.statePutFunction = SnodeStatePutFunction;
-				cb.wirePacketSendFunction = SnodeWirePacketSendFunction;
-				cb.virtualNetworkFrameFunction = SnodeVirtualNetworkFrameFunction;
-				cb.virtualNetworkConfigFunction = SnodeVirtualNetworkConfigFunction;
-				cb.eventCallback = SnodeEventCallback;
-				cb.pathCheckFunction = SnodePathCheckFunction;
-				cb.pathLookupFunction = SnodePathLookupFunction;
-				_node = new Node(this, (void *)0, &cb, OSUtils::now());
-			}
-
-			// Apply software update specific configuration from local.conf
-			applySoftwareUpdateLocalConfig();
-
-			// Set trusted paths if there are any
-			if (ppc.size() > 0) {
-				for(std::map<InetAddress,ZT_PhysicalPathConfiguration>::iterator i(ppc.begin());i!=ppc.end();++i)
-					_node->setPhysicalPathConfiguration(reinterpret_cast<const struct sockaddr_storage *>(&(i->first)),&(i->second));
-			}
-			ppc.clear();
 
 			// Make sure we can use the primary port, and hunt for one if configured to do so
 			const int portTrials = (_primaryPort == 0) ? 256 : 1; // if port is 0, pick random
@@ -853,7 +779,6 @@
 			_lastRestart = clockShouldBe;
 			int64_t lastTapMulticastGroupCheck = 0;
 			int64_t lastBindRefresh = 0;
-			int64_t lastMultipathModeUpdate = 0;
 			int64_t lastUpdateCheck = clockShouldBe;
 			int64_t lastCleanedPeersDb = 0;
 			int64_t lastLocalInterfaceAddressCheck = (clockShouldBe - ZT_LOCAL_INTERFACE_CHECK_INTERVAL) + 15000; // do this in 15s to give portmapper time to configure and other things time to settle
@@ -885,10 +810,8 @@
 						_updater->apply();
 				}
 
-				// Refresh bindings
-				// Do this more frequently when multipath bonding is enabled
-				int interfaceRefreshPeriod = _multipathMode ? ZT_MULTIPATH_BINDER_REFRESH_PERIOD : ZT_BINDER_REFRESH_PERIOD;
-				if (((now - lastBindRefresh) >= interfaceRefreshPeriod)||(restarted)) {
+				// Refresh bindings in case device's interfaces have changed, and also sync routes to update any shadow routes (e.g. shadow default)
+				if (((now - lastBindRefresh) >= ZT_BINDER_REFRESH_PERIOD)||(restarted)) {
 					lastBindRefresh = now;
 					unsigned int p[3];
 					unsigned int pc = 0;
@@ -904,11 +827,6 @@
 								syncManagedStuff(n->second,false,true);
 						}
 					}
-				}
-				// Update multipath mode (if needed)
-				if (((now - lastMultipathModeUpdate) >= interfaceRefreshPeriod)||(restarted)) {
-					lastMultipathModeUpdate = now;
-					_node->setMultipathMode(_multipathMode);
 				}
 
 				// Run background task processor in core if it's time to do so
@@ -945,8 +863,7 @@
 				}
 
 				// Sync information about physical network interfaces
-				int interfaceAddressCheckInterval = _multipathMode ? ZT_MULTIPATH_LOCAL_INTERFACE_CHECK_INTERVAL : ZT_LOCAL_INTERFACE_CHECK_INTERVAL;
-				if ((now - lastLocalInterfaceAddressCheck) >= interfaceAddressCheckInterval) {
+				if ((now - lastLocalInterfaceAddressCheck) >= ZT_LOCAL_INTERFACE_CHECK_INTERVAL) {
 					lastLocalInterfaceAddressCheck = now;
 
 					_node->clearLocalInterfaceAddresses();
@@ -1165,7 +1082,16 @@
 #ifdef __SYNOLOGY__
 		// Authenticate via Synology's built-in cgi script
 		if (!isAuth) {
-			// Parse out url args
+			/*
+			fprintf(stderr, "path = %s\n", path.c_str());
+			fprintf(stderr, "headers.size=%d\n", headers.size());
+			std::map<std::string, std::string>::const_iterator it(headers.begin());
+			while(it != headers.end()) {
+				fprintf(stderr,"header[%s] = %s\n", (it->first).c_str(), (it->second).c_str());
+				it++;
+			}
+			*/
+			// parse out url args
 			int synotoken_pos = path.find("SynoToken");
 			int argpos = path.find("?");
 			if(synotoken_pos != std::string::npos && argpos != std::string::npos) {
@@ -1178,7 +1104,10 @@
 				setenv("HTTP_COOKIE", cookie_val.c_str(), true);
 				setenv("HTTP_X_SYNO_TOKEN", synotoken_val.c_str(), true);
 				setenv("REMOTE_ADDR", ah2->second.c_str(),true);
-				// Check Synology web auth
+					//fprintf(stderr, "HTTP_COOKIE: %s\n",std::getenv ("HTTP_COOKIE"));
+					//fprintf(stderr, "HTTP_X_SYNO_TOKEN: %s\n",std::getenv ("HTTP_X_SYNO_TOKEN"));
+					//fprintf(stderr, "REMOTE_ADDR: %s\n",std::getenv ("REMOTE_ADDR"));
+				// check synology web auth
 				char user[256], buf[1024];
 				FILE *fp = NULL;
 				bzero(user, 256);
@@ -1224,23 +1153,6 @@
 					json &settings = res["config"]["settings"];
 					settings["primaryPort"] = OSUtils::jsonInt(settings["primaryPort"],(uint64_t)_primaryPort) & 0xffff;
 					settings["allowTcpFallbackRelay"] = OSUtils::jsonBool(settings["allowTcpFallbackRelay"],_allowTcpFallbackRelay);
-
-					if (_multipathMode) {
-						json &multipathConfig = res["multipath"];
-						ZT_PeerList *pl = _node->peers();
-						char peerAddrStr[256];
-						if (pl) {
-							for(unsigned long i=0;i<pl->peerCount;++i) {
-								if (pl->peers[i].hadAggregateLink) {
-									nlohmann::json pj;
-									_peerAggregateLinkToJson(pj,&(pl->peers[i]));
-									OSUtils::ztsnprintf(peerAddrStr,sizeof(peerAddrStr),"%.10llx",pl->peers[i].address);
-									multipathConfig[peerAddrStr] = (pj);
-								}
-							}
-						}
-					}
-
 #ifdef ZT_USE_MINIUPNPC
 					settings["portMappingEnabled"] = OSUtils::jsonBool(settings["portMappingEnabled"],true);
 #else
@@ -1569,78 +1481,9 @@
 
 		_primaryPort = (unsigned int)OSUtils::jsonInt(settings["primaryPort"],(uint64_t)_primaryPort) & 0xffff;
 		_allowTcpFallbackRelay = OSUtils::jsonBool(settings["allowTcpFallbackRelay"],true);
-		_multipathMode = (unsigned int)OSUtils::jsonInt(settings["multipathMode"],0);
-		if (_multipathMode != 0 && _allowTcpFallbackRelay) {
-			fprintf(stderr,"WARNING: multipathMode cannot be used with allowTcpFallbackRelay. Disabling allowTcpFallbackRelay");
-			_allowTcpFallbackRelay = false;
-		}
 		_portMappingEnabled = OSUtils::jsonBool(settings["portMappingEnabled"],true);
 
-		json &ignoreIfs = settings["interfacePrefixBlacklist"];
-		if (ignoreIfs.is_array()) {
-			for(unsigned long i=0;i<ignoreIfs.size();++i) {
-				const std::string tmp(OSUtils::jsonString(ignoreIfs[i],""));
-				if (tmp.length() > 0)
-					_interfacePrefixBlacklist.push_back(tmp);
-			}
-		}
-
-		json &amf = settings["allowManagementFrom"];
-		if (amf.is_array()) {
-			for(unsigned long i=0;i<amf.size();++i) {
-				const InetAddress nw(OSUtils::jsonString(amf[i],"").c_str());
-				if (nw)
-					_allowManagementFrom.push_back(nw);
-			}
-		}
-
-#if ZT_VAULT_SUPPORT
-		json &vault = settings["vault"];
-		if (vault.is_object()) {
-			const std::string url(OSUtils::jsonString(vault["vaultURL"], "").c_str());
-			if (!url.empty()) {
-				_vaultURL = url;
-			}
-
-			const std::string token(OSUtils::jsonString(vault["vaultToken"], "").c_str());
-			if (!token.empty()) {
-				_vaultToken = token;
-			}
-
-			const std::string path(OSUtils::jsonString(vault["vaultPath"], "").c_str());
-			if (!path.empty()) {
-				_vaultPath = path;
-			}
-		}
-
-		// also check environment variables for values.  Environment variables
-		// will override local.conf variables
-		const std::string envURL(getenv("VAULT_ADDR"));
-		if (!envURL.empty()) {
-			_vaultURL = envURL;
-		}
-
-		const std::string envToken(getenv("VAULT_TOKEN"));
-		if (!envToken.empty()) {
-			_vaultToken = envToken;
-		}
-
-		const std::string envPath(getenv("VAULT_PATH"));
-		if (!envPath.empty()) {
-			_vaultPath = envPath;
-		}
-
-		if (!_vaultURL.empty() && !_vaultToken.empty()) {
-			_vaultEnabled = true;
-		}
-#endif
-	}
-
-	void applySoftwareUpdateLocalConfig()
-	{
 #ifndef ZT_SDK
-		json lc(_localConfig);
-		json &settings = lc["settings"];
 		const std::string up(OSUtils::jsonString(settings["softwareUpdate"],ZT_SOFTWARE_UPDATE_DEFAULT));
 		const bool udist = OSUtils::jsonBool(settings["softwareUpdateDist"],false);
 		if (((up == "apply")||(up == "download"))||(udist)) {
@@ -1655,8 +1498,26 @@
 			_updateAutoApply = false;
 		}
 #endif
-	}
-	
+
+		json &ignoreIfs = settings["interfacePrefixBlacklist"];
+		if (ignoreIfs.is_array()) {
+			for(unsigned long i=0;i<ignoreIfs.size();++i) {
+				const std::string tmp(OSUtils::jsonString(ignoreIfs[i],""));
+				if (tmp.length() > 0)
+					_interfacePrefixBlacklist.push_back(tmp);
+			}
+		}
+
+		json &amf = settings["allowManagementFrom"];
+		if (amf.is_array()) {
+			for(unsigned long i=0;i<amf.size();++i) {
+				const InetAddress nw(OSUtils::jsonString(amf[i],"").c_str());
+				if (nw)
+					_allowManagementFrom.push_back(nw);
+			}
+		}
+	}
+
 	// Checks if a managed IP or route target is allowed
 	bool checkIfManagedIsAllowed(const NetworkState &n,const InetAddress &target)
 	{
@@ -1749,15 +1610,10 @@
 			// Nuke applied routes that are no longer in n.config.routes[] and/or are not allowed
 			for(std::list< SharedPtr<ManagedRoute> >::iterator mr(n.managedRoutes.begin());mr!=n.managedRoutes.end();) {
 				bool haveRoute = false;
-
 				if ( (checkIfManagedIsAllowed(n,(*mr)->target())) && (((*mr)->via().ss_family != (*mr)->target().ss_family)||(!matchIpOnly(myIps,(*mr)->via()))) ) {
 					for(unsigned int i=0;i<n.config.routeCount;++i) {
 						const InetAddress *const target = reinterpret_cast<const InetAddress *>(&(n.config.routes[i].target));
 						const InetAddress *const via = reinterpret_cast<const InetAddress *>(&(n.config.routes[i].via));
-<<<<<<< HEAD
-
-=======
->>>>>>> e01c0adf
 						if ( ((*mr)->target() == *target) && ( ((via->ss_family == target->ss_family)&&((*mr)->via().ipsEqual(*via))) || (strcmp(tapdev,(*mr)->device())==0) ) ) {
 							haveRoute = true;
 							break;
@@ -1775,17 +1631,6 @@
 			for(unsigned int i=0;i<n.config.routeCount;++i) {
 				const InetAddress *const target = reinterpret_cast<const InetAddress *>(&(n.config.routes[i].target));
 				const InetAddress *const via = reinterpret_cast<const InetAddress *>(&(n.config.routes[i].via));
-				InetAddress *src = NULL;
-				for (unsigned int j=0; j<n.config.assignedAddressCount; ++j) {
-					const InetAddress *const tmp = reinterpret_cast<const InetAddress *>(&(n.config.assignedAddresses[j]));
-					if (target->isV4() && tmp->isV4()) {
-						src = reinterpret_cast<InetAddress *>(&(n.config.assignedAddresses[j]));
-						break;
-					} else if (target->isV6() && tmp->isV6()) {
-						src = reinterpret_cast<InetAddress *>(&(n.config.assignedAddresses[j]));
-						break;
-					}
-				}
 
 				if ( (!checkIfManagedIsAllowed(n,*target)) || ((via->ss_family == target->ss_family)&&(matchIpOnly(myIps,*via))) )
 					continue;
@@ -1814,7 +1659,7 @@
 					continue;
 
 				// Add and apply new routes
-				n.managedRoutes.push_back(SharedPtr<ManagedRoute>(new ManagedRoute(*target,*via,*src,tapdev)));
+				n.managedRoutes.push_back(SharedPtr<ManagedRoute>(new ManagedRoute(*target,*via,tapdev)));
 				if (!n.managedRoutes.back()->sync())
 					n.managedRoutes.pop_back();
 #endif
@@ -2077,7 +1922,7 @@
 	inline void phyOnUnixAccept(PhySocket *sockL,PhySocket *sockN,void **uptrL,void **uptrN) {}
 	inline void phyOnUnixClose(PhySocket *sock,void **uptr) {}
 	inline void phyOnUnixData(PhySocket *sock,void **uptr,void *data,unsigned long len) {}
-	inline void phyOnUnixWritable(PhySocket *sock,void **uptr) {}
+	inline void phyOnUnixWritable(PhySocket *sock,void **uptr,bool lwip_invoked) {}
 
 	inline int nodeVirtualNetworkConfigFunction(uint64_t nwid,void **nuptr,enum ZT_VirtualNetworkConfigOperation op,const ZT_VirtualNetworkConfig *nwc)
 	{
@@ -2237,89 +2082,8 @@
 		}
 	}
 
-#if ZT_VAULT_SUPPORT
-	inline bool nodeVaultPutIdentity(enum ZT_StateObjectType type, const void *data, int len)
-	{
-		bool retval = false;
-		if (type != ZT_STATE_OBJECT_IDENTITY_PUBLIC && type != ZT_STATE_OBJECT_IDENTITY_SECRET) {
-			return retval;
-		}
-
-		CURL *curl = curl_easy_init();
-		if (curl) {
-			char token[512] = { 0 };
-			snprintf(token, sizeof(token), "X-Vault-Token: %s", _vaultToken.c_str());
-
-			struct curl_slist *chunk = NULL;
-			chunk = curl_slist_append(chunk, token);
-
-
-			char content_type[512] = { 0 };
-			snprintf(content_type, sizeof(content_type), "Content-Type: application/json");
-
-			chunk = curl_slist_append(chunk, content_type);
-
-			curl_easy_setopt(curl, CURLOPT_HTTPHEADER, chunk);
-
-			char url[2048] = { 0 };
-			snprintf(url, sizeof(url), "%s/v1/%s", _vaultURL.c_str(), _vaultPath.c_str());
-
-			curl_easy_setopt(curl, CURLOPT_URL, url);
-
-			json d = json::object();
-			if (type == ZT_STATE_OBJECT_IDENTITY_PUBLIC) {
-				std::string key((const char*)data, len);
-				d["public"] = key;
-			}
-			else if (type == ZT_STATE_OBJECT_IDENTITY_SECRET) {
-				std::string key((const char*)data, len);
-				d["secret"] = key;
-			}
-
-			if (!d.empty()) {
-				std::string post = d.dump();
-
-				if (!post.empty()) {
-					curl_easy_setopt(curl, CURLOPT_POSTFIELDS, post.c_str());
-					curl_easy_setopt(curl, CURLOPT_POSTFIELDSIZE, post.length());
-
-#ifndef NDEBUG
-					curl_easy_setopt(curl, CURLOPT_VERBOSE, 1L);
-#endif
-
-					CURLcode res = curl_easy_perform(curl);
-					if (res == CURLE_OK) {
-						long response_code = 0;
-						curl_easy_getinfo(curl, CURLINFO_RESPONSE_CODE, &response_code);
-						if (response_code == 200 || response_code == 204) {
-							retval = true;
-						}
-					}
-				}
-			}
-
-			curl_easy_cleanup(curl);
-			curl = NULL;
-			curl_slist_free_all(chunk);
-			chunk = NULL;
-		}
-
-		return retval;
-	}
-#endif
-
 	inline void nodeStatePutFunction(enum ZT_StateObjectType type,const uint64_t id[2],const void *data,int len)
 	{
-#if ZT_VAULT_SUPPORT
-		if (_vaultEnabled && (type == ZT_STATE_OBJECT_IDENTITY_SECRET || type == ZT_STATE_OBJECT_IDENTITY_PUBLIC)) {
-			if (nodeVaultPutIdentity(type, data, len)) {
-				// value successfully written to Vault
-				return;
-			}
-			// else fallback to disk
-		}
-#endif
-
 		char p[1024];
 		FILE *f;
 		bool secure = false;
@@ -2386,96 +2150,8 @@
 		}
 	}
 
-#if ZT_VAULT_SUPPORT
-	inline int nodeVaultGetIdentity(enum ZT_StateObjectType type, void *data, unsigned int maxlen)
-	{
-		if (type != ZT_STATE_OBJECT_IDENTITY_SECRET && type != ZT_STATE_OBJECT_IDENTITY_PUBLIC) {
-			return -1;
-		}
-
-		int ret = -1;
-		CURL *curl = curl_easy_init();
-		if (curl) {
-			char token[512] = { 0 };
-			snprintf(token, sizeof(token), "X-Vault-Token: %s", _vaultToken.c_str());
-
-			struct curl_slist *chunk = NULL;
-		  chunk = curl_slist_append(chunk, token);
-			
-			curl_easy_setopt(curl, CURLOPT_HTTPHEADER, chunk);
-
-			char url[2048] = { 0 };
-			snprintf(url, sizeof(url), "%s/v1/%s", _vaultURL.c_str(), _vaultPath.c_str());
-
-			curl_easy_setopt(curl, CURLOPT_URL, url);
-
-			std::string response;
-			std::string res_headers;
-
-			curl_easy_setopt(curl, CURLOPT_WRITEFUNCTION, &curlResponseWrite);
-			curl_easy_setopt(curl, CURLOPT_WRITEDATA, &response);
-			curl_easy_setopt(curl, CURLOPT_HEADERDATA, &res_headers);
-
-#ifndef NDEBUG
-			curl_easy_setopt(curl, CURLOPT_VERBOSE, 1L);
-#endif
-
-			CURLcode res = curl_easy_perform(curl);
-
-			if (res == CURLE_OK) {
-				long response_code = 0;
-				curl_easy_getinfo(curl, CURLINFO_RESPONSE_CODE, &response_code);
-				if (response_code == 200) {
-					
-					try {
-						json payload = json::parse(response);
-						if (!payload["data"].is_null()) {
-							json &d = payload["data"];
-							if (type == ZT_STATE_OBJECT_IDENTITY_SECRET) {
-								std::string secret = OSUtils::jsonString(d["secret"],"");
-
-								if (!secret.empty()) {
-									ret = (int)secret.length();
-									memcpy(data, secret.c_str(), ret);
-								}
-							}
-							else if (type == ZT_STATE_OBJECT_IDENTITY_PUBLIC) {
-								std::string pub = OSUtils::jsonString(d["public"],"");
-
-								if (!pub.empty()) {
-									ret = (int)pub.length();
-									memcpy(data, pub.c_str(), ret);
-								}
-							}
-						}
-					}
-					catch (...) {
-						ret = -1;
-					}
-				}
-			}
-
-			curl_easy_cleanup(curl);
-			curl = NULL;
-			curl_slist_free_all(chunk);
-			chunk = NULL;
-		}
-		return ret;
-	}
-#endif
-
 	inline int nodeStateGetFunction(enum ZT_StateObjectType type,const uint64_t id[2],void *data,unsigned int maxlen)
 	{
-#if ZT_VAULT_SUPPORT
-		if (_vaultEnabled && (type == ZT_STATE_OBJECT_IDENTITY_SECRET || type == ZT_STATE_OBJECT_IDENTITY_PUBLIC) ) {
-			int retval = nodeVaultGetIdentity(type, data, maxlen);
-			if (retval >= 0)
-				return retval;
-
-			// else continue file based lookup
-		}
-#endif
-
 		char p[4096];
 		switch(type) {
 			case ZT_STATE_OBJECT_IDENTITY_PUBLIC:
@@ -2503,17 +2179,6 @@
 		if (f) {
 			int n = (int)fread(data,1,maxlen,f);
 			fclose(f);
-#if ZT_VAULT_SUPPORT
-			if (_vaultEnabled && (type == ZT_STATE_OBJECT_IDENTITY_SECRET || type == ZT_STATE_OBJECT_IDENTITY_PUBLIC)) {
-				// If we've gotten here while Vault is enabled, Vault does not know the key and it's been
-				// read from disk instead.
-				//
-				// We should put the value in Vault and remove the local file.
-				if (nodeVaultPutIdentity(type, data, n)) {
-					unlink(p);
-				}
-			}
-#endif
 			if (n >= 0)
 				return n;
 		}
