--- conflicted
+++ resolved
@@ -510,6 +510,7 @@
 	pj["isBonded"] = peer->isBonded;
 	if (peer->isBonded) {
 		pj["bondingPolicy"] = peer->bondingPolicy;
+		pj["isHealthy"] = peer->isHealthy;
 		pj["numAliveLinks"] = peer->numAliveLinks;
 		pj["numTotalLinks"] = peer->numTotalLinks;
 	}
@@ -541,6 +542,7 @@
 		return;
 	}
 
+	pj["isHealthy"] = bond->isHealthy();
 	pj["numAliveLinks"] = bond->getNumAliveLinks();
 	pj["numTotalLinks"] = bond->getNumTotalLinks();
 	pj["failoverInterval"] = bond->getFailoverInterval();
@@ -745,7 +747,6 @@
 	// Time we last received a packet from a global address
 	uint64_t _lastDirectReceiveFromGlobal;
 #ifdef ZT_TCP_FALLBACK_RELAY
-	InetAddress _fallbackRelayAddress;
 	uint64_t _lastSendToGlobalV4;
 #endif
 
@@ -809,7 +810,6 @@
 		,_udpPortPickerCounter(0)
 		,_lastDirectReceiveFromGlobal(0)
 #ifdef ZT_TCP_FALLBACK_RELAY
-		, _fallbackRelayAddress(ZT_TCP_FALLBACK_RELAY)
 		,_lastSendToGlobalV4(0)
 #endif
 		,_lastRestart(0)
@@ -1583,7 +1583,6 @@
 						// Return [array] of all networks
 
 						res = nlohmann::json::array();
-<<<<<<< HEAD
 
 						for (auto it = _nets.begin(); it != _nets.end(); ++it) {
 							NetworkState &ns = it->second;
@@ -1592,16 +1591,6 @@
 							res.push_back(nj);
 						}
 
-=======
-						
-						for (auto it = _nets.begin(); it != _nets.end(); ++it) {
-							NetworkState &ns = it->second;
-							nlohmann::json nj;
-							_networkToJson(nj, ns);
-							res.push_back(nj);
-						}
-
->>>>>>> 59b392af
 						scode = 200;
 					} else if (ps.size() == 2) {
 						// Return a single network by ID or 404 if not found
@@ -1614,10 +1603,6 @@
 							scode = 200;
 						}
 					} else {
-<<<<<<< HEAD
-=======
-						fprintf(stderr, "not found\n");
->>>>>>> 59b392af
 						scode = 404;
 					}
 				} else if (ps[0] == "peer") {
@@ -2147,9 +2132,6 @@
 
 		// bondingPolicy cannot be used with allowTcpFallbackRelay
 		_allowTcpFallbackRelay = OSUtils::jsonBool(settings["allowTcpFallbackRelay"],true) && !(_node->bondController()->inUse());
-#ifdef ZT_TCP_FALLBACK_RELAY
-		_fallbackRelayAddress = InetAddress(OSUtils::jsonString("tcpFallbackRelay", ZT_TCP_FALLBACK_RELAY).c_str());
-#endif
 		_primaryPort = (unsigned int)OSUtils::jsonInt(settings["primaryPort"],(uint64_t)_primaryPort) & 0xffff;
 		_allowSecondaryPort = OSUtils::jsonBool(settings["allowSecondaryPort"],true);
 		_secondaryPort = (unsigned int)OSUtils::jsonInt(settings["secondaryPort"],0);
@@ -3161,7 +3143,7 @@
 								phyOnTcpWritable(_tcpFallbackTunnel->sock,&tmpptr);
 							}
 						} else if (((now - _lastSendToGlobalV4) < ZT_TCP_FALLBACK_AFTER)&&((now - _lastSendToGlobalV4) > (ZT_PING_CHECK_INVERVAL / 2))) {
-							const InetAddress addr(_fallbackRelayAddress);
+							const InetAddress addr(ZT_TCP_FALLBACK_RELAY);
 							TcpConnection *tc = new TcpConnection();
 							{
 								Mutex::Lock _l(_tcpConnections_m);
