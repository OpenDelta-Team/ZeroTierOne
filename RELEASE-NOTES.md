--- conflicted
+++ resolved
@@ -1,7 +1,6 @@
 ZeroTier Release Notes
 ======
 
-<<<<<<< HEAD
 # 2021-10-28 -- Version 1.8.1
 
  * Fix numerous UI issues from 1.8.0 (never fully released).
@@ -22,11 +21,10 @@
  * Set MAC address before bringing up Linux TAP link
  * Check if DNS servers need to be applied on macOS
  * Upgrade json.hpp dependency to version 3.10.2
-=======
+
 # 2021-09-21 -- Version 1.6.6
 
  * Backport COM hash check mitigation against network member impersonation.
->>>>>>> 19f3a97a
 
 # 2021-04-13 -- Version 1.6.5
 
